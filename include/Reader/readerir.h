//===------------------- include/Reader/readerir.h --------------*- C++ -*-===//
//
// LLILC
//
// Copyright (c) Microsoft. All rights reserved.
// Licensed under the MIT license.
// See LICENSE file in the project root for full license information.
//
//===----------------------------------------------------------------------===//
///
/// \file
/// \brief Declares the GenIR class, which overrides ReaderBase to generate LLVM
/// IR from MSIL bytecode.
///
//===----------------------------------------------------------------------===//

#ifndef MSIL_READER_IR_H
#define MSIL_READER_IR_H

#include "llvm/IR/BasicBlock.h"
#include "llvm/IR/DerivedTypes.h"
#include "llvm/IR/Function.h"
#include "llvm/IR/Module.h"
#include "llvm/IR/IRBuilder.h"
#include "llvm/IR/Verifier.h"
#include "llvm/IR/CFG.h"
#include "llvm/IR/CallSite.h"
#include "llvm/IR/DIBuilder.h"
#include "llvm/IR/DebugInfoMetadata.h"
#include "reader.h"
#include "abi.h"
#include "abisignature.h"
#include "LLILCJit.h"

class ABISignature;
class ABICallSignature;
class ABIMethodSignature;

class FlowGraphNode : public llvm::BasicBlock {};

/// \brief Information associated with a Basic Block (aka Flow Graph Node)
///
/// This is used when processing MSIL to track the starting and ending
/// positions in the IL and the state of the operand stack.
struct FlowGraphNodeInfo {
public:
  /// Constructor
  FlowGraphNodeInfo() {
    StartMSILOffset = 0;
    EndMSILOffset = 0;
    Region = nullptr;
    TheReaderStack = nullptr;
    IsVisited = false;
    PropagatesOperandStack = true;
  };

  /// Byte Offset in the MSIL instruction stream to the first instruction
  /// in this basic block.
  uint32_t StartMSILOffset;

  /// Byte offset that is just past the last MSIL instruction of the Basic
  /// Block.
  uint32_t EndMSILOffset;

  /// Region containing this block
  EHRegion *Region;

  /// Used to track what is on the operand stack on entry to the basic block.
  ReaderStack *TheReaderStack;

  /// In algorithms traversing the flow graph, used to track which basic blocks
  /// have been visited.
  bool IsVisited;

  /// true iff this basic block uses an operand stack and propagates it to the
  /// block's successors when it's not empty on exit.
  bool PropagatesOperandStack;
};

/// \brief Represent a node in the LLILC compiler intermediate representation.
///
/// The MSIL reader expects to use a type called IRNode to represent the
/// translation of the MSIL instructions. But the LLVM infrastructure uses
/// the llvm::Value type as the base class of its IR representation.
/// To reconcile these we make IRNode a class that merely derives from
/// llvm::Value.
class IRNode : public llvm::Value {};

/// \brief Abstract class representing a list of flow graph edges.
///
/// The list acts like an iterator which has a current position from which
/// source and sink nodes can be found.
class FlowGraphEdgeList {
public:
  /// Constructor
  FlowGraphEdgeList(){};

  /// Move the current location in the flow graph edge list to the next edge.
  virtual void moveNext() = 0;

  /// \return The sink (aka target or destination) node of the current edge.
  virtual FlowGraphNode *getSink() = 0;

  /// \return The source (aka From) node of the current edge.
  virtual FlowGraphNode *getSource() = 0;
};

/// \brief A list of predecessor edges of a given flow graph node.
///
/// This is used for iterating over the predecessors of a flow graph node.
/// After creating the predecessor edge list the getSource method is used
/// to get the first predecessor (if any). As long as the result of getSource()
/// is non-null, the moveNext() method may be used to advance to the next
/// predecessor edge. When getSource() returns null there are no more
/// predecessor edges (or predecessors).
/// \invariant The current edge iterator either points to a real edge or else
/// equals the end iterator meaning the list has been exhausted.
class FlowGraphPredecessorEdgeList : public FlowGraphEdgeList {
public:
  /// Construct a flow graph edge list for iterating over the predecessors
  /// of the \p Fg node.
  /// \param Fg The node whose predecessors are desired.
  /// \pre \p Fg != nullptr.
  /// \post **this** is a predecessor edge list representing the predecessors
  /// of \p Fg.
  FlowGraphPredecessorEdgeList(FlowGraphNode *Fg)
      : FlowGraphEdgeList(), PredIterator(Fg), PredIteratorEnd(Fg, true) {}

  /// Move the current location in the flow graph edge list to the next edge.
  /// \pre The current edge has not reached the end of the edge list.
  /// \post The current edge has been advanced to the next, or has possibly
  /// reached the end iterator (meaning no more predecessors).
  void moveNext() override { PredIterator++; }

  /// \return The sink of the current edge which will be \p Fg node.
  /// \pre The current edge has not reached the end of the edge list.
  FlowGraphNode *getSink() override {
    return (FlowGraphNode *)PredIterator.getUse().get();
  }

  /// \return The source of the current edge which will be one of the
  /// predecessors of the \p Fg node, unless the list has been exhausted in
  /// which case return nullptr.
  FlowGraphNode *getSource() override {
    return (PredIterator == PredIteratorEnd) ? nullptr
                                             : (FlowGraphNode *)*PredIterator;
  }

private:
  llvm::pred_iterator PredIterator;
  llvm::pred_iterator PredIteratorEnd;
};

/// \brief A list of successor edges of a given flow graph node.
///
/// This is used for iterating over the successors of a flow graph node.
/// After creating the successor edge list the getSink method is used
/// to get the first successor (if any). As long as the result of getSink()
/// is non-null, the moveNext() method may be used to advance to the next
/// successor edge. When getSink() returns null there are no more
/// successor edges (or successors).
/// \invariant The current edge iterator either points to a real edge or else
/// equals the end iterator meaning the list has been exhausted.
class FlowGraphSuccessorEdgeList : public FlowGraphEdgeList {
public:
  /// Construct a flow graph edge list for iterating over the successors
  /// of the \p Fg node.
  /// \param Fg The node whose successors are desired.
  /// \param Region The region containing node \p Fg
  /// \pre \p Fg != nullptr.
  /// \post **this** is a successor edge list representing the successors
  /// of \p Fg.
  FlowGraphSuccessorEdgeList(FlowGraphNode *Fg, EHRegion *Region);

  /// Move the current location in the flow graph edge list to the next edge.
  /// \pre The current edge has not reached the end of the edge list.
  /// \post The current edge has been advanced to the next, or has possibly
  /// reached the end iterator (meaning no more successors).
  void moveNext() override;

  /// \return The sink of the current edge which will be one of the successors
  /// of the \p Fg node, unless the list has been exhausted in which case
  /// return nullptr.
  FlowGraphNode *getSink() override;

  /// \return The source of the current edge which will be \p Fg node.
  /// \pre The current edge has not reached the end of the edge list.
  FlowGraphNode *getSource() override;

private:
  llvm::succ_iterator SuccIterator;
  llvm::succ_iterator SuccIteratorEnd;
  llvm::BasicBlock *NominalSucc;
};

/// \brief A stack of IRNode pointers representing the MSIL operand stack.
///
/// The MSIL instruction set operates on a stack machine. Instructions
/// with operands may take them from the stack (if not some kind of
/// immediate) and the results of instruction are pushed on the operand stack.
/// The MSIL operands are translated by the reader into IRNodes.
/// The operand stack is represented by a stack of pointers to the
/// IRNodes for the operands.
///
/// This class completes the implementation of the ReaderStack base class.
class GenStack : public ReaderStack {
private:
  /// Owner of the operand stack.
  ReaderBase *Reader;

public:
  /// \brief Construct a GenStack with an initial capacity of \a MaxStack.
  ///
  /// \param MaxStack Suggested capacity for the stack. However the stack
  /// is allowed to grow larger than MaxStack as needed (possibly due to
  /// function inlining).
  /// \param Reader The ReaderBase that owns this operand stack. This is needed
  /// so that storage can be allocated from the lifetime of the reader.
  GenStack(uint32_t MaxStack, ReaderBase *Reader);

  /// \brief Pop the top element off the operand stack.
  ///
  /// \return The top element of the stack.
  /// \pre The stack is not empty
  /// \post The top element of the stack has been removed.
  IRNode *pop() override;

  /// \brief Push \p NewVal onto the operand stack.
  ///
  /// \param NewVal The value to be pushed.
  /// \pre NewVal != nullptr
  void push(IRNode *NewVal) override;

  /// \brief If the stack is not empty, cause an assertion failure.
  void assertEmpty() override;

#if !defined(NODEBUG)
  /// \brief Print the contents of the operand stack onto the debug output.
  void print() override;
#endif

  /// \brief Returns a copy of this operand stack.
  ReaderStack *copy() override;
};

class GenIR : public ReaderBase {
  friend class ABISignature;
  friend class ABICallSignature;
  friend class ABIMethodSignature;

public:
  GenIR(LLILCJitContext *JitContext,
        std::map<CORINFO_CLASS_HANDLE, llvm::Type *> *ClassTypeMap,
        std::map<llvm::Type *, CORINFO_CLASS_HANDLE> *ReverseClassTypeMap,
        std::map<CORINFO_CLASS_HANDLE, llvm::Type *> *BoxedTypeMap,
        std::map<std::tuple<CorInfoType, CORINFO_CLASS_HANDLE, uint32_t, bool>,
                 llvm::Type *> *ArrayTypeMap,
        std::map<CORINFO_FIELD_HANDLE, uint32_t> *FieldIndexMap)
      : ReaderBase(JitContext->JitInfo, JitContext->MethodInfo,
                   JitContext->Flags),
        UnmanagedCallFrame(nullptr), ThreadPointer(nullptr),
        BuiltinObjectType(nullptr), ElementToArrayTypeMap() {
    this->JitContext = JitContext;
    this->ClassTypeMap = ClassTypeMap;
    this->ReverseClassTypeMap = ReverseClassTypeMap;
    this->BoxedTypeMap = BoxedTypeMap;
    this->ArrayTypeMap = ArrayTypeMap;
    this->FieldIndexMap = FieldIndexMap;
    this->NameToHandleMap = &JitContext->NameToHandleMap;
  }

  static bool isValidStackType(IRNode *Node);

  // ////////////////////////////////////////////////////////////////////
  //             IL generation methods supplied by the clients
  //
  // All pure virtual routines must be implemented by the client, non-pure
  // virtual routines have a default implementation in the reader, but can
  // be overloaded if necessary.
  // /////////////////////////////////////////////////////////////////////

  // MSIL Routines - client defined routines that are invoked by the reader.
  //                 One will be called for each msil opcode.

  uint32_t getPointerByteSize() override { return TargetPointerSizeInBits / 8; }

  void opcodeDebugPrint(uint8_t *Buf, unsigned StartOffset,
                        unsigned EndOffset) override {
    return;
  };

  // Used for testing, client can force verification.
  bool verForceVerification(void) override { return false; };

  bool abs(IRNode *Arg1, IRNode **RetVal) override;

  IRNode *argList() override;
  IRNode *instParam() override;

  IRNode *secretParam() override;
  IRNode *thisObj() override;

  void boolBranch(ReaderBaseNS::BoolBranchOpcode Opcode, IRNode *Arg1) override;

  IRNode *binaryOp(ReaderBaseNS::BinaryOpcode Opcode, IRNode *Arg1,
                   IRNode *Arg2) override;
  void branch() override;

  IRNode *call(ReaderBaseNS::CallOpcode Opcode, mdToken Token,
               mdToken ConstraintTypeRef, mdToken LoadFtnToken,
               bool HasReadOnlyPrefix, bool HasTailCallPrefix,
               bool IsUnmarkedTailCall, uint32_t CurrOffset,
               bool *RecursiveTailCall) override;

  IRNode *castOp(CORINFO_RESOLVED_TOKEN *ResolvedToken, IRNode *ObjRefNode,
                 CorInfoHelpFunc HelperId) override;

  IRNode *ckFinite(IRNode *Arg1) override {
    throw NotYetImplementedException("ckFinite");
  };

  /// \brief Modify comparison arguments, if needed, to have equal types.
  ///
  /// LLVM comparisons require that the operands have the same type
  /// whereas MSIL operands may have different type, subject to
  /// the conditions in the ECMA spec, partition III, table 4,
  /// except we relax these conditions somewhat by allowing comparison
  /// of int64 with int32 or native int. Promote the arguments
  /// as needed to achieve type equality.
  ///
  /// \param [in,out] Arg1 Pointer to first argument.
  /// \param [in,out] Arg2 Pointer to second argument.
  /// \returns True if the comparison is a floating comparison.
  bool prepareArgsForCompare(IRNode *&Arg1, IRNode *&Arg2);

  IRNode *cmp(ReaderBaseNS::CmpOpcode Opode, IRNode *Arg1,
              IRNode *Arg2) override;
  void condBranch(ReaderBaseNS::CondBranchOpcode Opcode, IRNode *Arg1,
                  IRNode *Arg2) override;
  IRNode *conv(ReaderBaseNS::ConvOpcode Opcode, IRNode *Source) override;

  void dup(IRNode *Opr, IRNode **Result1, IRNode **Result2) override;
  void endFilter(IRNode *Arg1) override;

  FlowGraphEdgeList *fgNodeGetSuccessorList(FlowGraphNode *FgNode) override;
  FlowGraphEdgeList *fgNodeGetPredecessorList(FlowGraphNode *FgNode) override;
  FlowGraphNode *fgNodeGetNext(FlowGraphNode *FgNode) override;
  uint32_t fgNodeGetStartMSILOffset(FlowGraphNode *Fg) override;
  void fgNodeSetStartMSILOffset(FlowGraphNode *Fg, uint32_t Offset) override;
  uint32_t fgNodeGetEndMSILOffset(FlowGraphNode *Fg) override;
  void fgNodeSetEndMSILOffset(FlowGraphNode *FgNode, uint32_t Offset) override;
  EHRegion *fgNodeGetRegion(FlowGraphNode *FgNode) override;
  void fgNodeSetRegion(FlowGraphNode *FgNode, EHRegion *EhRegion) override;
  void fgNodeChangeRegion(FlowGraphNode *FgNode, EHRegion *EhRegion) override;

  bool fgNodeIsVisited(FlowGraphNode *FgNode) override;
  void fgNodeSetVisited(FlowGraphNode *FgNode, bool Visited) override;
  void fgNodeSetOperandStack(FlowGraphNode *Fg, ReaderStack *Stack) override;
  ReaderStack *fgNodeGetOperandStack(FlowGraphNode *Fg) override;

  IRNode *getStaticFieldAddress(CORINFO_RESOLVED_TOKEN *ResolvedToken) override;

  void jmp(ReaderBaseNS::CallOpcode Opcode, mdToken Token) override;

  virtual uint32_t updateLeaveOffset(uint32_t LeaveOffset, uint32_t NextOffset,
                                     FlowGraphNode *LeaveBlock,
                                     uint32_t TargetOffset) override;
  uint32_t updateLeaveOffset(EHRegion *Region, uint32_t LeaveOffset,
                             uint32_t NextOffset, FlowGraphNode *LeaveBlock,
                             uint32_t TargetOffset, bool &IsInHandler);
  void leave(uint32_t TargetOffset, bool IsNonLocal,
             bool EndsWithNonLocalGoto) override;
  IRNode *loadArg(uint32_t ArgOrdinal, bool IsJmp) override;
  IRNode *loadLocal(uint32_t ArgOrdinal) override;
  IRNode *loadArgAddress(uint32_t ArgOrdinal) override;
  IRNode *loadLocalAddress(uint32_t LocOrdinal) override;
  IRNode *loadConstantI4(int32_t Constant) override;
  IRNode *loadConstantI8(int64_t Constant) override;
  IRNode *loadConstantI(size_t Constant) override;
  IRNode *loadConstantR4(float Value) override;
  IRNode *loadConstantR8(double Value) override;
  IRNode *loadElem(ReaderBaseNS::LdElemOpcode Opcode,
                   CORINFO_RESOLVED_TOKEN *ResolvedToken, IRNode *Index,
                   IRNode *Array) override;
  IRNode *loadElemA(CORINFO_RESOLVED_TOKEN *ResolvedToken, IRNode *Index,
                    IRNode *Array, bool IsReadOnly) override;
  IRNode *loadField(CORINFO_RESOLVED_TOKEN *ResolvedToken, IRNode *Arg1,
                    ReaderAlignType Alignment, bool IsVolatile) override;

  IRNode *loadNull() override;
  IRNode *localAlloc(IRNode *Arg, bool ZeroInit) override;
  IRNode *loadFieldAddress(CORINFO_RESOLVED_TOKEN *ResolvedToken,
                           IRNode *Obj) override;

  IRNode *loadLen(IRNode *Array, bool ArrayMayBeNull = true) override;

  bool arrayAddress(CORINFO_SIG_INFO *Sig, IRNode **RetVal) override;

  IRNode *loadStringLen(IRNode *Arg1) override;

  IRNode *getTypeFromHandle(IRNode *HandleNode) override;

  IRNode *getValueFromRuntimeHandle(IRNode *Arg1) override;

  IRNode *arrayGetDimLength(IRNode *Arg1, IRNode *Arg2,
                            CORINFO_CALL_INFO *CallInfo) override;

  IRNode *loadAndBox(CORINFO_RESOLVED_TOKEN *ResolvedToken, IRNode *Addr,
                     ReaderAlignType AlignmentPrefix) override;

  IRNode *convertHandle(IRNode *RuntimeTokenNode, CorInfoHelpFunc HelperID,
                        CORINFO_CLASS_HANDLE ClassHandle) override;
  void
  convertTypeHandleLookupHelperToIntrinsic(bool CanCompareToGetType) override {
    throw NotYetImplementedException(
        "convertTypeHandleLookupHelperToIntrinsic");
  };

  IRNode *loadStaticField(CORINFO_RESOLVED_TOKEN *FieldToken,
                          bool IsVolatile) override;

  IRNode *stringLiteral(mdToken Token, void *StringHandle, InfoAccessType Iat);

  IRNode *loadStr(mdToken Token) override;

  IRNode *loadVirtFunc(IRNode *Arg1, CORINFO_RESOLVED_TOKEN *ResolvedToken,
                       CORINFO_CALL_INFO *CallInfo) override;

  IRNode *loadPrimitiveType(IRNode *Addr, CorInfoType CorInfoType,
                            ReaderAlignType Alignment, bool IsVolatile,
                            bool IsInterfConst,
                            bool AddressMayBeNull = true) override;

  IRNode *loadNonPrimitiveObj(IRNode *Addr, CORINFO_CLASS_HANDLE ClassHandle,
                              ReaderAlignType Alignment, bool IsVolatile,
                              bool AddressMayBeNull = true) override;

  /// \brief Load a non-primitive object (i.e., a struct).
  ///
  /// \param StructTy Type of the struct.
  /// \param Address Address of the struct.
  /// \param Alignment Alignment of the load.
  /// \param IsVolatile true iff this is a volatile load.
  /// \param AddressMayBeNull true iff Address may be null.
  ///
  /// \returns Node representing loaded struct.
  IRNode *loadNonPrimitiveObj(llvm::StructType *StructTy, IRNode *Address,
                              ReaderAlignType Alignment, bool IsVolatile,
                              bool AddressMayBeNull = true);

  IRNode *loadNonPrimitiveObjNonNull(llvm::StructType *StructTy,
                                     IRNode *Address, ReaderAlignType Alignment,
                                     bool IsVolatile) {
    return loadNonPrimitiveObj(StructTy, Address, Alignment, IsVolatile, false);
  }

  IRNode *makeRefAny(CORINFO_RESOLVED_TOKEN *ResolvedToken,
                     IRNode *Object) override;
  IRNode *newArr(CORINFO_RESOLVED_TOKEN *ResolvedToken, IRNode *Arg1) override;
  IRNode *newObj(mdToken Token, mdToken LoadFtnToken,
                 uint32_t CurrOffset) override;
  void pop(IRNode *Opr) override;

  IRNode *refAnyType(IRNode *Arg1) override;

  void rethrow() override { throw NotYetImplementedException("rethrow"); };
  void returnOpcode(IRNode *Opr, bool IsSynchronizedMethod) override;
  IRNode *shift(ReaderBaseNS::ShiftOpcode Opcode, IRNode *ShiftAmount,
                IRNode *ShiftOperand) override;
  IRNode *sizeofOpcode(CORINFO_RESOLVED_TOKEN *ResolvedToken) override;
  void storeArg(uint32_t ArgOrdinal, IRNode *Arg1, ReaderAlignType Alignment,
                bool IsVolatile) override;
  void storeElem(ReaderBaseNS::StElemOpcode Opcode,
                 CORINFO_RESOLVED_TOKEN *ResolvedToken, IRNode *ValueToStore,
                 IRNode *Index, IRNode *Array) override;

  void storeField(CORINFO_RESOLVED_TOKEN *ResolvedToken, IRNode *Arg1,
                  IRNode *Arg2, ReaderAlignType Alignment,
                  bool IsVolatile) override;

  void storePrimitiveType(IRNode *Value, IRNode *Addr, CorInfoType CorInfoType,
                          ReaderAlignType Alignment, bool IsVolatile,
                          bool AddressMayBeNull = true) override;

  void storeNonPrimitiveType(IRNode *Value, IRNode *Addr,
                             CORINFO_CLASS_HANDLE Class,
                             ReaderAlignType Alignment, bool IsVolatile,
                             CORINFO_RESOLVED_TOKEN *ResolvedToken,
                             bool IsField) override;

  void storeLocal(uint32_t LocOrdinal, IRNode *Arg1, ReaderAlignType Alignment,
                  bool IsVolatile) override;
  void storeStaticField(CORINFO_RESOLVED_TOKEN *FieldToken,
                        IRNode *ValueToStore, bool IsVolatile) override;

  IRNode *stringGetChar(IRNode *Arg1, IRNode *Arg2) override;
  bool sqrt(IRNode *Argument, IRNode **Result) override;

  bool interlockedIntrinsicBinOp(IRNode *Arg1, IRNode *Arg2, IRNode **RetVal,
                                 CorInfoIntrinsics IntrinsicID) override;

  bool interlockedCmpXchg(IRNode *Destination, IRNode *Exchange,
                          IRNode *Comparand, IRNode **Result,
                          CorInfoIntrinsics IntrinsicID) override;

  bool memoryBarrier() override;

  void switchOpcode(IRNode *Opr) override;

  void throwOpcode(IRNode *Arg1) override;
  IRNode *unaryOp(ReaderBaseNS::UnaryOpcode Opcode, IRNode *Arg1) override;
  IRNode *unbox(CORINFO_RESOLVED_TOKEN *ResolvedToken, IRNode *Arg2,
                bool AndLoad, ReaderAlignType Alignment,
                bool IsVolatile) override;

  void nop() override;

  void insertIBCAnnotations() override;
  IRNode *insertIBCAnnotation(FlowGraphNode *Node, uint32_t Count,
                              uint32_t Offset) override {
    throw NotYetImplementedException("insertIBCAnnotation");
  };

  //
  // REQUIRED Client Helper Routines.
  //

  // Base calls to alert client it needs a security check
  void methodNeedsSecurityCheck() override { NeedsSecurityObject = true; }

  // Base calls to alert client it needs keep generics context alive
  void
  methodNeedsToKeepAliveGenericsContext(bool KeepGenericsCtxtAlive) override;

  // Called to instantiate an empty reader stack.
  ReaderStack *createStack() override;

  // Called when reader begins processing method.
  void readerPrePass(uint8_t *Buf, uint32_t NumBytes) override;

  // Called between building the flow graph and inserting the IR
  void readerMiddlePass(void) override;

  // Called after reading all MSIL, before removing unreachable blocks
  void readerPostVisit() override;

  // Called when reader has finished processing method.
  void readerPostPass(bool IsImportOnly) override;

  // Called at the start of block processing
  void beginFlowGraphNode(FlowGraphNode *Fg, uint32_t CurrOffset,
                          bool IsVerifyOnly) override;
  // Called at the end of block processing.
  void endFlowGraphNode(FlowGraphNode *Fg, uint32_t CurrOffset) override;

  // Used to maintain operand stack.
  void maintainOperandStack(FlowGraphNode *CurrentBlock) override;
  void assignToSuccessorStackNode(FlowGraphNode *, IRNode *Dst, IRNode *Src,

                                  bool *IsMultiByteAssign) override {
    throw NotYetImplementedException("assignToSuccessorStackNode");
  };
  bool typesCompatible(IRNode *Src1, IRNode *Src2) override {
    throw NotYetImplementedException("typesCompatible");
  };

  void removeStackInterference() override;

  void removeStackInterferenceForLocalStore(uint32_t Opcode,
                                            uint32_t Ordinal) override;

  // Remove all IRNodes from block (for verification error processing.)
  void clearCurrentBlock() override {
    throw NotYetImplementedException("clearCurrentBlock");
  };

  // Notify client of alignment problem
  void verifyStaticAlignment(void *Pointer, CorInfoType CorType,
                             unsigned MinClassAlign) override;

  // Allocate temporary (Reader lifetime) memory
  void *getTempMemory(size_t NumBytes) override;
  // Allocate procedure-lifetime memory
  void *getProcMemory(size_t NumBytes) override;

  EHRegion *rgnAllocateRegion() override;
  EHRegionList *rgnAllocateRegionList() override;
  void setDebugLocation(uint32_t CurrOffset, bool IsCall) override;
  llvm::DISubroutineType *createFunctionType(llvm::Function *F,
                                             llvm::DIFile *Unit);
  llvm::DIType *convertType(llvm::Type *Ty);

  //
  // REQUIRED Flow and Region Graph Manipulation Routines
  //
  FlowGraphNode *fgPrePhase(FlowGraphNode *Fg) override;
  void fgPostPhase(void) override;
  FlowGraphNode *fgGetHeadBlock(void) override;
  FlowGraphNode *fgGetTailBlock(void) override;
  FlowGraphNode *fgNodeGetIDom(FlowGraphNode *Fg) override;

  void fgEnterRegion(EHRegion *Region) override;

  /// Make a landing pad suitable as an unwind label for code in the given try
  /// region.
  ///
  /// \param TryRegion         Protected region we need to build a landing pad
  ///                          for.
  /// \param OuterLandingPad   Outer region's LandingPad (where to branch to
  ///                          when propagating an exception).
  /// \returns A new \p LandingPadInst in a populated landing-pad block.
  llvm::LandingPadInst *createLandingPad(EHRegion *TryRegion,
                                         llvm::LandingPadInst *OuterLandingPad);

  /// Generate a single catch clause for a protected region.
  ///
  /// \param CatchRegion   Handler that needs a clause and dispatch code
  /// \param LandingPad    \p LandingPadInst under construction
  /// \param FauxException \p Value representing the caught exception in the
  ///                      dispatch code
  /// \param Selector      \p Value representing the exception selector in the
  ///                      dispatch code
  void genCatchDispatch(EHRegion *CatchRegion, llvm::LandingPadInst *LandingPad,
                        llvm::Value *FauxException, llvm::Value *Selector);

  /// Generate landingpad code for a single filter.
  ///
  /// \param FilterRegion   Filter that needs a clause and dispatch code
  /// \param LandingPad     \p LandingPadInst under construction
  /// \param FauxException  \p Value representing the caught exception in the
  ///                       dispatch code
  /// \param Selector       \p Value representing the exception selector in the
  ///                       dispatch code
  void genFilterDispatch(EHRegion *FilterRegion,
                         llvm::LandingPadInst *LandingPad,
                         llvm::Value *FauxException, llvm::Value *Selector);

  /// Helper for generating catch/filter dispatch.
  ///
  /// \param HandlerRegion  Handler that needs a clause and dispatch code
  /// \param DoEnter        \p Value dictating whether to dispatch to the
  ///                       handler
  /// \param EnterBlockName Name for the BasicBlock that will enter the handler
  /// \param ExceptionType  \p Type of the formal for the exception object
  /// \param FauxException  \p Value representing the caught exception in the
  ///                       dispatch code
  void genHandlerDispatch(EHRegion *HandlerRegion, llvm::Value *DoEnter,
                          const llvm::Twine &EnterBlockName,
                          llvm::Type *ExceptionType,
                          llvm::Value *FauxException);

  IRNode *fgNodeFindStartLabel(FlowGraphNode *Block) override;

  BranchList *fgGetLabelBranchList(IRNode *LabelNode) override {
    throw NotYetImplementedException("fgGetLabelBranchList");
  };

  void insertHandlerAnnotation(EHRegion *HandlerRegion) override {
    throw NotYetImplementedException("insertHandlerAnnotation");
  };
  void insertRegionAnnotation(IRNode *RegionStartNode,
                              IRNode *RegionEndNode) override {
    throw NotYetImplementedException("insertRegionAnnotation");
  };
  void fgAddLabelToBranchList(IRNode *LabelNode, IRNode *BranchNode) override;
  void fgAddArc(IRNode *BranchNode, FlowGraphNode *Source,
                FlowGraphNode *Sink) override {
    throw NotYetImplementedException("fgAddArc");
  };
  bool fgBlockHasFallThrough(FlowGraphNode *Block) override;

  void fgRemoveUnusedBlocks(FlowGraphNode *FgHead) override;
  void fgDeleteBlock(FlowGraphNode *Block) override;
  void fgDeleteEdge(FlowGraphEdgeList *Arc) override {
    throw NotYetImplementedException("fgDeleteEdge");
  };
  void fgDeleteNodesFromBlock(FlowGraphNode *Block) override;
  IRNode *fgNodeGetEndInsertIRNode(FlowGraphNode *FgNode) override;

  bool commonTailCallChecks(CORINFO_METHOD_HANDLE DeclaredMethod,
                            CORINFO_METHOD_HANDLE ExactMethod,
                            bool IsUnmarkedTailCall, bool SuppressMsgs);

  // Returns true iff client considers the JMP recursive and wants a
  // loop back-edge rather than a forward edge to the exit label.
  bool fgOptRecurse(mdToken Token) override;

  // Returns true iff client considers the CALL/JMP recursive and wants a
  // loop back-edge rather than a forward edge to the exit label.
  bool fgOptRecurse(ReaderCallTargetData *Data) override;

  // Returns true if node (the start of a new eh Region) cannot be the start of
  // a block.
  bool fgEHRegionStartRequiresBlockSplit(IRNode *Node) override {
    throw NotYetImplementedException("fgEHRegionStartRequiresBlockSplit");
  };

  bool fgIsExceptRegionStartNode(IRNode *Node) override {
    throw NotYetImplementedException("fgIsExceptRegionStartNode");
  };
  FlowGraphNode *fgSplitBlock(FlowGraphNode *Block, IRNode *Node) override;
  void fgSetBlockToRegion(FlowGraphNode *Block, EHRegion *Region,
                          uint32_t LastOffset) override {
    throw NotYetImplementedException("fgSetBlockToRegion");
  };
  IRNode *fgMakeBranch(IRNode *LabelNode, IRNode *InsertNode,
                       uint32_t CurrentOffset, bool IsConditional,
                       bool IsNominal) override;
  IRNode *fgMakeEndFinally(IRNode *InsertNode, EHRegion *FinallyRegion,
                           uint32_t CurrentOffset) override;
  IRNode *fgMakeEndFault(IRNode *InsertNode, EHRegion *FaultRegion,
                         uint32_t CurrentOffset) override;

  // turns an unconditional branch to the entry label into a fall-through
  // or a branch to the exit label, depending on whether it was a recursive
  // jmp or tail.call.
  void fgRevertRecursiveBranch(IRNode *BranchNode) override {
    throw NotYetImplementedException("fgRevertRecursiveBranch");
  };

  IRNode *fgMakeSwitch(IRNode *DefaultLabel, IRNode *Insert) override;

  IRNode *fgMakeThrow(IRNode *Insert) override;
  IRNode *fgAddCaseToCaseList(IRNode *SwitchNode, IRNode *LabelNode,
                              unsigned Element) override;

  void insertEHAnnotationNode(IRNode *InsertionPointNode,
                              IRNode *InsertNode) override {
    throw NotYetImplementedException("insertEHAnnotationNode");
  };
  FlowGraphNode *makeFlowGraphNode(uint32_t TargetOffset,
                                   FlowGraphNode *PreviousNode) override;
  void markAsEHLabel(IRNode *LabelNode) override {
    throw NotYetImplementedException("markAsEHLabel");
  };
  IRNode *makeTryEndNode(void) override {
    throw NotYetImplementedException("makeTryEndNode");
  };
  IRNode *makeRegionStartNode(ReaderBaseNS::RegionKind RegionType) override {
    throw NotYetImplementedException("makeRegionStartNode");
  };
  IRNode *makeRegionEndNode(ReaderBaseNS::RegionKind RegionType) override {
    throw NotYetImplementedException("makeRegionEndNode");
  };

  // Allow client to override reader's decision to optimize castclass/isinst
  bool disableCastClassOptimization();

  // Hook to permit client to record call information returns true if the call
  // is a recursive tail
  // call and thus should be turned into a loop
  bool fgCall(ReaderBaseNS::OPCODE Opcode, mdToken Token,
              mdToken ConstraintToken, unsigned MsilOffset, IRNode *Block,
              bool CanInline, bool IsTailCall, bool IsUnmarkedTailCall,
              bool IsReadOnly) override;

  // Replace all uses of oldNode in the IR with newNode and delete oldNode.
  void replaceFlowGraphNodeUses(FlowGraphNode *OldNode,
                                FlowGraphNode *NewNode) override;

  IRNode *findBlockSplitPointAfterNode(IRNode *Node) override;
  IRNode *exitLabel(void) override {
    throw NotYetImplementedException("exitLabel");
  };
  IRNode *entryLabel(void) override {
    throw NotYetImplementedException("entryLabel");
  };

  // Function is passed a try region, and is expected to return the first label
  // or instruction
  // after the region.
  IRNode *findTryRegionEndOfClauses(EHRegion *TryRegion) override {
    throw NotYetImplementedException("findTryRegionEndOfClauses");
  };

  bool isCall() override { throw NotYetImplementedException("isCall"); };
  bool isRegionStartBlock(FlowGraphNode *Fg) override {
    throw NotYetImplementedException("isRegionStartBlock");
  };
  bool isRegionEndBlock(FlowGraphNode *Fg) override {
    throw NotYetImplementedException("isRegionEndBlock");
  };

  // Create a symbol node that will be used to represent the stack-incoming
  // exception object
  // upon entry to funclets.
  IRNode *makeExceptionObject() override {
    throw NotYetImplementedException("makeExceptionObject");
  };

  // //////////////////////////////////////////////////////////////////////////
  // Client Supplied Helper Routines, required by VOS support
  // //////////////////////////////////////////////////////////////////////////

  // Asks GenIR to make operand value accessible by address, and return a node
  // that references the incoming operand by address.
  IRNode *addressOfValue(IRNode *Leaf) override;

  IRNode *genNewMDArrayCall(ReaderCallTargetData *CallTargetData,
                            std::vector<IRNode *> Args,
                            IRNode **CallNode) override;

  IRNode *genNewObjThisArg(ReaderCallTargetData *CallTargetData,
                           CorInfoType COrType,
                           CORINFO_CLASS_HANDLE Class) override;

  IRNode *genNewObjReturnNode(ReaderCallTargetData *CalLTargetData,
                              IRNode *ThisArg) override;

  // Helper callback used by rdrCall to emit call code.
  IRNode *genCall(ReaderCallTargetData *CallTargetInfo, bool MayThrow,
                  std::vector<IRNode *> Args, IRNode **CallNode) override;

  bool canMakeDirectCall(ReaderCallTargetData *CallTargetData) override;

  // Generate call to helper
  IRNode *callHelper(CorInfoHelpFunc HelperID, bool MayThrow, IRNode *Dst,
                     IRNode *Arg1 = nullptr, IRNode *Arg2 = nullptr,
                     IRNode *Arg3 = nullptr, IRNode *Arg4 = nullptr,
                     ReaderAlignType Alignment = Reader_AlignUnknown,
                     bool IsVolatile = false, bool NoCtor = false,
                     bool CanMoveUp = false) override;

  // Generate call to helper
  llvm::CallSite callHelperImpl(CorInfoHelpFunc HelperID, bool MayThrow,
                                llvm::Type *ReturnType, IRNode *Arg1 = nullptr,
                                IRNode *Arg2 = nullptr, IRNode *Arg3 = nullptr,
                                IRNode *Arg4 = nullptr,
                                ReaderAlignType Alignment = Reader_AlignUnknown,
                                bool IsVolatile = false, bool NoCtor = false,
                                bool CanMoveUp = false);

  /// Generate special generics helper that might need to insert flow. The
  /// helper is called if NullCheckArg is null at compile-time or if it
  /// evaluates to null at run-time.
  ///
  /// \param Helper Id of the call helper.
  /// \param Arg1 First helper argument.
  /// \param Arg2 Second helper argument.
  /// \param NullCheckArg Argument to check for null.
  /// \returns Generated call instruction if NullCheckArg is null; otherwise,
  /// PHI of NullCheckArg and the generated call instruction.
  IRNode *callRuntimeHandleHelper(CorInfoHelpFunc Helper, IRNode *Arg1,
                                  IRNode *Arg2, IRNode *NullCheckArg) override;

  /// Generate a helper call to enter or exit a monitor used by synchronized
  /// methods.
  ///
  /// \param IsEnter true if the monitor should be entered; false if the monitor
  /// should be exited.
  void callMonitorHelper(bool IsEnter);

  IRNode *convertToBoxHelperArgumentType(IRNode *Opr,
                                         uint32_t DestSize) override;

  IRNode *makeBoxDstOperand(CORINFO_CLASS_HANDLE Class) override;

  IRNode *genNullCheck(IRNode *Node) override;

  void
  createSym(uint32_t Num, bool IsAuto, CorInfoType CorType,
            CORINFO_CLASS_HANDLE Class, bool IsPinned,
            ReaderSpecialSymbolType SymType = Reader_NotSpecialSymbol) override;

  IRNode *derefAddress(IRNode *Address, bool DstIsGCPtr, bool IsConst,
                       bool AddressMayBeNull = true) override;

  IRNode *conditionalDerefAddress(IRNode *Address) override;

  IRNode *getHelperCallAddress(CorInfoHelpFunc HelperId) override;

  IRNode *handleToIRNode(mdToken Token, void *EmbedHandle, void *RealHandle,
                         bool IsIndirect, bool IsReadOnly, bool IsRelocatable,
                         bool IsCallTarget,
                         bool IsFrozenObject = false) override;

  /// Generate a name for the given token, handle, context and scope. The names
  /// generated by this method are used for GlobalVariables corresponding to the
  /// handles.
  ///
  /// \param Token Token to use for name generation.
  /// \param Handle Handle to use for name generation.
  /// \param Context Context to use for name generation..
  /// \param Scope Scope to use for name generation.
  /// \returns Name for the given token, handle, context, and scope.
  std::string getNameForToken(mdToken Token, CORINFO_GENERIC_HANDLE Handle,
                              CORINFO_CONTEXT_HANDLE Context,
                              CORINFO_MODULE_HANDLE Scope);

  IRNode *makeRefAnyDstOperand(CORINFO_CLASS_HANDLE Class) override;

  // Create an operand that will be used to hold a pointer.
  IRNode *makePtrDstGCOperand(bool IsInteriorGC) override {
    return makePtrNode(IsInteriorGC ? Reader_PtrGcInterior : Reader_PtrGcBase);
  }

  IRNode *makePtrNode(ReaderPtrType PtrType = Reader_PtrNotGc) override;

  IRNode *makeStackTypeNode(IRNode *Node) override {
    throw NotYetImplementedException("makeStackTypeNode");
  };

  IRNode *makeDirectCallTargetNode(CORINFO_METHOD_HANDLE MethodHandle,
                                   mdToken MethodToken,
                                   void *CodeAddr) override;

  CORINFO_CLASS_HANDLE inferThisClass(IRNode *ThisArgument) override;

  // Called once region tree has been built.
  void setEHInfo(EHRegion *EhRegionTree, EHRegionList *EhRegionList) override;

  void setSequencePoint(uint32_t, ICorDebugInfo::SourceTypes) override {
    throw NotYetImplementedException("setSequencePoint");
  };
  bool needSequencePoints() override;

#if !defined(CC_PEVERIFY)
  //
  // Helper functions for calls
  //

  // vararg
  void canonVarargsCall(IRNode *CallNode,
                        ReaderCallTargetData *CallTargetInfo) {
    throw NotYetImplementedException("canonVarargsCall");
  };

  // stubs
  IRNode *canonStubCall(IRNode *CallNode, ReaderCallTargetData *CallTargetData);
#endif

  // Used to expand multidimensional array access intrinsics
  bool arrayGet(CORINFO_SIG_INFO *Sig, IRNode **RetVal) override;
  bool arraySet(CORINFO_SIG_INFO *Sig) override;

#if !defined(NDEBUG)
  void dbDumpFunction(void) override {
    throw NotYetImplementedException("dbDumpFunction");
  };
  void dbPrintIRNode(IRNode *Instr) override { Instr->dump(); };
  void dbPrintFGNode(FlowGraphNode *Fg) override {
    throw NotYetImplementedException("dbPrintFGNode");
  };
  void dbPrintEHRegion(EHRegion *Eh) override {
    throw NotYetImplementedException("dbPrintEHRegion");
  };
  uint32_t dbGetFuncHash(void) override {
    throw NotYetImplementedException("dbGetFuncHash");
  };
#endif

private:
  /// \brief Get llvm type corresponding to Type and ClassHandle.
  ///
  /// \param Type  Type to get llvm type for.
  /// \param ClassHandle   Class handle to get llvm type for.
  /// \param GetAggregateFields  true iff this method should get type details
  ///        for fields in case this is an aggregate or a pointer to an
  ///        aggregate.
  /// \param DeferredDetailClasses  List to append aggregates whose details
  ///        weren't fully resolved.
  /// \returns       llvm type corresponding to Type and ClassHandle.
  llvm::Type *
  getType(CorInfoType Type, CORINFO_CLASS_HANDLE ClassHandle,
          bool GetAggregateFields = true,
          std::list<CORINFO_CLASS_HANDLE> *DeferredDetailClasses = nullptr);

  /// \brief Get llvm type corresponding to ClassHandle.
  ///
  /// \param ClassHandle   Class handle to get llvm type for.
  /// \param GetAggregateFields  true iff this method should get type details
  ///        for fields of this aggregate.
  /// \param DeferredDetailClasses  List to append aggregates whose details
  ///        weren't fully resolved.
  /// \returns       llvm type corresponding to ClassHandle.
  llvm::Type *
  getClassType(CORINFO_CLASS_HANDLE ClassHandle, bool GetAggregateFields,
               std::list<CORINFO_CLASS_HANDLE> *DeferredDetailAggregates);

  /// \brief Get llvm type corresponding to ClassHandle.
  ///
  /// \param ClassHandle   Class handle to get llvm type for.
  /// \param GetAggregateFields  true iff this method should get type details
  ///        for fields of this aggregate.
  /// \param DeferredDetailClasses  List to append aggregates whose details
  ///        weren't fully resolved.
  /// \returns       llvm type corresponding to ClassHandle.
  llvm::Type *
  getClassTypeWorker(CORINFO_CLASS_HANDLE ClassHandle, bool GetAggregateFields,
                     std::list<CORINFO_CLASS_HANDLE> *DeferredDetailClasses);

  /// \brief Construct the LLVM type of the boxed representation of the given
  ///        value type.
  ///
  /// \param Class The handle to the value type's class.
  /// \returns The LLVM type of the boxed representation of the value type.
  llvm::Type *getBoxedType(CORINFO_CLASS_HANDLE Class);

  /// Convert node to the desired type.
  /// May reinterpret, truncate, or extend as needed.
  /// \param Type Desired type
  /// \param Node Value to be converted
  /// \param IsSigned Perform sign extension if necessary, otherwise
  /// integral values are zero extended
  IRNode *convert(llvm::Type *Type, llvm::Value *Node, bool IsSigned);

  /// \brief Determine the result type of a binary op.
  ///
  /// Rougly follows table III.2 of Ecma-335, with some extra cases added
  /// because LLILC and IL stubs use this in non-standard ways. Note the result
  /// is opcode-dependent and that Type1 and Type2 are not symmetric.
  ///
  /// \param Opcode  The binary opcode.
  /// \param Type1   Type of the first operand popped from the operand stack.
  /// \param Type2   Type of the second operand popped from the operand stack.
  /// \returns       Type of the result.
  llvm::Type *binaryOpType(ReaderBaseNS::BinaryOpcode Opcode, llvm::Type *Type1,
                           llvm::Type *Type2);

  IRNode *genPointerAdd(IRNode *Arg1, IRNode *Arg2);
  IRNode *genPointerSub(IRNode *Arg1, IRNode *Arg2);
  IRNode *getFieldAddress(CORINFO_RESOLVED_TOKEN *ResolvedToken,
                          CORINFO_FIELD_INFO *FieldInfo, IRNode *Obj,
                          bool MustNullCheck);

  IRNode *simpleFieldAddress(IRNode *BaseAddress,
                             CORINFO_RESOLVED_TOKEN *ResolvedToken,
                             CORINFO_FIELD_INFO *FieldInfo) override;

  /// Get a node with the same value as Addr but typed as a pointer to the type
  /// corresponding to CorInfoType and ClassHandle.
  ///
  /// \param Addr Address to change the type on.
  /// \param  CorInfoType Type that Addr should point to.
  /// \param ClassHandle Class handle corresponding to CorInfoType.
  /// \param ReaderAlignment Reader alignment of the Addr access.
  /// \param Alignment [out] Converted alignment corresponding to
  /// ReaderAlignment.
  /// \returns Address pointing to a value of the specified type.
  IRNode *getTypedAddress(IRNode *Addr, CorInfoType CorInfoType,
                          CORINFO_CLASS_HANDLE ClassHandle,
                          ReaderAlignType ReaderAlignment, uint32_t *Alignment);
  /// Generate instructions for loading value of the specified type at the
  /// specified address.
  ///
  /// \param Address Address to load from.
  /// \param Ty llvm type of the value to load.
  /// \param CorType CorInfoType of the value to load.
  /// \param ResolvedToken Resolved token corresponding to the type of the value
  /// to load.
  /// \param AlignmentPrefix Alignment of the value.
  /// \param IsVolatile true iff the load is volatile.
  /// \param AddressMayBeNull true iff the address may be null.
  /// \returns Value at the specified address.
  IRNode *loadAtAddress(IRNode *Address, llvm::Type *Ty, CorInfoType CorType,
                        CORINFO_RESOLVED_TOKEN *ResolvedToken,
                        ReaderAlignType AlignmentPrefix, bool IsVolatile,
                        bool AddressMayBeNull = true);

  IRNode *loadAtAddressNonNull(IRNode *Address, llvm::Type *Ty,
                               CorInfoType CorType,
                               CORINFO_RESOLVED_TOKEN *ResolvedToken,
                               ReaderAlignType AlignmentPrefix,
                               bool IsVolatile) {
    return loadAtAddress(Address, Ty, CorType, ResolvedToken, AlignmentPrefix,
                         IsVolatile, false);
  }

  IRNode *loadAtAddress(IRNode *Address, llvm::Type *Ty, CorInfoType CorType,
                        ReaderAlignType AlignmentPrefix, bool IsVolatile,
                        bool AddressMayBeNull = true);

  IRNode *loadAtAddressNonNull(IRNode *Address, llvm::Type *Ty,
                               CorInfoType CorType,
                               ReaderAlignType AlignmentPrefix,
                               bool IsVolatile) {
    return loadAtAddress(Address, Ty, CorType, AlignmentPrefix, IsVolatile,
                         false);
  }

  /// Generate instructions for storing value of the specified type at the
  /// specified address.
  ///
  /// \param Address Address to store to.
  /// \param ValueToStore Value to store.
  /// \param Ty llvm type of the value to store.
  /// \param ResolvedToken Resolved token corresponding to the type of the value
  /// to store.
  /// \param AlignmentPrefix Alignment of the value.
  /// \param IsVolatile true iff the store is volatile.
  /// \param IsField true iff this is a field address.
  /// \param AddressMayBeNull true iff the address may be null.
  void storeAtAddress(IRNode *Address, IRNode *ValueToStore, llvm::Type *Ty,
                      CORINFO_RESOLVED_TOKEN *ResolvedToken,
                      ReaderAlignType AlignmentPrefix, bool IsVolatile,
                      bool IsField, bool AddressMayBeNull);

  void storeAtAddressNonNull(IRNode *Address, IRNode *ValueToStore,
                             llvm::Type *Ty,
                             CORINFO_RESOLVED_TOKEN *ResolvedToken,
                             ReaderAlignType AlignmentPrefix, bool IsVolatile,
                             bool IsField) {
    return storeAtAddress(Address, ValueToStore, Ty, ResolvedToken,
                          AlignmentPrefix, IsVolatile, IsField, false);
  }

  /// Generate instructions for storing value of the specified type at the
  /// specified address. The caller must guarantee that address is not null and
  /// no write barrier is needed.
  ///
  /// \param Address Address to store to.
  /// \param ValueToStore Value to store.
  /// \param Ty llvm type of the value to store.
  /// \param IsVolatile true iff the store is volatile.
  void storeAtAddressNoBarrierNonNull(IRNode *Address, IRNode *ValueToStore,
                                      llvm::Type *Ty, bool IsVolatile);

  void classifyCmpType(llvm::Type *Ty, uint32_t &Size, bool &IsPointer,
                       bool &IsFloat);

  /// \brief Create a basic block for use when expanding a single MSIL
  /// instruction.
  ///
  /// Use this method to create a block when expanding a single MSIL
  /// instruction into an instruction sequence with control flow. Give the
  /// block the given MSIL offset at both begin and end since it represents
  /// code at a single point in the IL stream. Mark the block as not
  /// contributing an operand stack to any subsequent join.
  ///
  /// \param PointOffset       MSIL offset the block starts and ends at.
  /// \param BlockName         Optional name for the new block.
  /// \returns                 Newly allocated block.
  llvm::BasicBlock *createPointBlock(uint32_t PointOffset,
                                     const llvm::Twine &BlockName = "");

  /// \brief Create a basic block for use when expanding a single MSIL
  /// instruction.
  ///
  /// Use this method to create a block when expanding a single MSIL
  /// instruction into an instruction sequence with control flow. Give the
  /// block the current MSIL offset at both begin and end since it represents
  /// code at a single point in the IL stream. Mark the block as not
  /// contributing an operand stack to any subsequent join.
  ///
  /// \param BlockName         Optional name for the new block.
  /// \returns                 Newly allocated block.
  llvm::BasicBlock *createPointBlock(const llvm::Twine &BlockName = "") {
    return createPointBlock(CurrInstrOffset, BlockName);
  }

  /// \brief Insert a conditional branch to a point block.
  ///
  /// Split the current block after the current instruction, creating a
  /// continuation block. Insert a conditional branch to \p PointBlock if
  /// \p Condition is true. Insert an unconditional branch into \p PointBlock
  /// to the contiuation if \p Rejoin is true. Leave the insertion point in
  /// the continuation at the same logical point it was before the split.
  ///
  /// \param Condition       Predicate condition to use in the branch.
  /// \param PointBlock      Block to branch to when \p Condition is true. If
  ///                        \p Rejoin is true, \p PointBlock must not have a
  ///                        terminator, and this method will add one. If \p
  ///                        Rejoin is false, \p PointBlock is left unmodified.
  /// \param Rejoin          If true, insert a branch into \p PointBlock back
  ///                        to the continuation.
  ///
  /// \returns               The continuation block. Insertion point is left
  ///                        within this block at the instruction after the
  ///                        original split point.
  llvm::BasicBlock *insertConditionalPointBlock(llvm::Value *Condition,
                                                llvm::BasicBlock *PointBlock,
                                                bool Rejoin);

  /// Split the block at the current insertion point.
  ///
  /// \param Goto [out] If \p Goto is non-null, \p *Goto will be set to the
  ///                   terminator connecting the old block to the new one.
  ///
  /// \returns          The newly-created successor block
  llvm::BasicBlock *splitCurrentBlock(llvm::TerminatorInst **Goto = nullptr);

  /// \brief Move point blocks preceding \p OldBlock to just before \p NewBlock
  ///
  /// Point blocks created during the first pass flow-graph construction are
  /// inserted before temp blocks created for their point.  Then they are moved
  /// to the appropriate spot when branches to temp blocks are being rewritten.
  /// This is the routine invoked during branch rewriting to move them.
  ///
  /// \param OldBlock Temporary block whose associated point blocks are to be
  ///                 fixed up
  /// \param NewBlock "Real" block that begins at the point in question
  void movePointBlocks(llvm::BasicBlock *OldBlock, llvm::BasicBlock *NewBlock);

  /// Insert one instruction in place of another.
  ///
  /// \param OldInstruction The instruction to be removed.  Must have no uses.
  /// \param NewInstruction The instruction to insert where \p OldInstruction
  ///                       was.
  void replaceInstruction(llvm::Instruction *OldInstruction,
                          llvm::Instruction *NewInstruction);

  /// \brief Insert a PHI to merge two values
  ///
  /// Create a \p PHINode in \p JoinBlock to merge \p Arg1 and \p Arg2.
  /// Insert the new PHINode after any existing PHINodes in the block.
  /// Return the new PHINode. Insertion point is unaffected.
  ///
  /// \param JoinBlock            Block to insert the PHI node.
  /// \param Arg1                 First value to join.
  /// \param Block1               Predecessor block for \p JoinBlock that
  ///                             brings in \p Arg1.
  /// \param Arg2                 Second value to join.
  /// \param Block2               Predecessor block for \p JoinBlock that
  ///                             brings in \p Arg2.
  /// \param NameStr              Optional name for the resulting PHI.
  ///
  /// \returns                    The PHINode that was inserted.
  llvm::PHINode *mergeConditionalResults(llvm::BasicBlock *JoinBlock,
                                         llvm::Value *Arg1,
                                         llvm::BasicBlock *Block1,
                                         llvm::Value *Arg2,
                                         llvm::BasicBlock *Block2,
                                         const llvm::Twine &NameStr = "");

  /// Generate a call to the helper if the condition is met.
  ///
  /// \param Condition Condition that will trigger the call.
  /// \param HelperId Id of the call helper.
  /// \param MayThrow true if the helper call may raise an exception.
  /// \param ReturnType Return type of the call helper.
  /// \param Arg1 First helper argument.
  /// \param Arg2 Second helper argument.
  /// \param CallReturns true iff the helper call returns.
  /// \param CallBlockName Name of the basic block that will contain the call.
  /// \returns Generated call/invoke instruction.
  llvm::CallSite genConditionalHelperCall(llvm::Value *Condition,
                                          CorInfoHelpFunc HelperId,
                                          bool MayThrow, llvm::Type *ReturnType,
                                          IRNode *Arg1, IRNode *Arg2,
                                          bool CallReturns,
                                          const llvm::Twine &CallBlockName);

  /// Generate a call to the throw helper if the condition is met.
  ///
  /// \param Condition Condition that will trigger the throw.
  /// \param HelperId Id of the throw-helper.
  /// \param ThrowBlockName Name of the basic block that will contain the throw.
  void genConditionalThrow(llvm::Value *Condition, CorInfoHelpFunc HelperId,
                           const llvm::Twine &ThrowBlockName);

  /// Generate array bounds check.
  ///
  /// \param ArrayLength Length of the array to be accessed.
  /// \param Index Index to be accessed.
  void genBoundsCheck(llvm::Value *ArrayLength, llvm::Value *Index);

  /// \brief Generate conditional throw for conv.ovf.
  ///
  /// As part of the overflow test sequence, this method may generate code that
  /// produces an intermediate result (specifically, the overflow tests for a
  /// conversion from floating-point to narrow int produces an intermediate
  /// wide int).  The value returned is the value to convert, and
  /// \p SourceIsSigned will be updated to reflect the new source if necessary.
  ///
  /// \param Source         Source of the conv.ovf
  /// \param TargetTy       LLVM type being converted to
  /// \param SourceIsSigned [in/out] Indicates whether an integer source should
  ///                       be considered signed; meaningless for non-integer
  ///                       sources
  /// \param DestIsSigned   Indicates whether the target type should be
  ///                       interpreted as signed
  /// \returns The value to convert to the destination.  May be the original
  ///          \p Source or may be a new intermediate value of another type.
  llvm::Value *genConvertOverflowCheck(llvm::Value *Source,
                                       llvm::IntegerType *TargetTy,
                                       bool &SourceIsSigned, bool DestIsSigned);

  uint32_t size(CorInfoType CorType);
  uint32_t stackSize(CorInfoType CorType);

  /// \brief Determine whether a \p CorInfoType represents a signed integral
  ///        type.
  ///
  /// \param CorType  The \p CorInfoType in question.
  ///
  /// \returns True if \p CorType represents a signed integral type.
  static bool isSignedIntegralType(CorInfoType CorType);

  static bool isSigned(CorInfoType CorType);
  llvm::Type *getStackType(CorInfoType CorType);

  /// Convert a result to a valid stack type,
  /// generally by either reinterpretation or extension.
  /// \param Node Value to be converted
  /// \param CorType additional information needed to determine if
  /// Node's type is signed or unsigned
  IRNode *convertToStackType(IRNode *Node, CorInfoType CorType);

  /// Convert a result from a stack type to the desired type,
  /// generally by either reinterpretation or truncation.
  /// \param Node Value to be converted
  /// \param CorType additional information needed to determine if
  /// ResultTy is signed or unsigned
  /// \param ResultTy - Desired type
  IRNode *convertFromStackType(IRNode *Node, CorInfoType CorType,
                               llvm::Type *ResultTy);

  /// Get the type of the result of the merge of two values from operand stacks
  /// of a block's predecessors. The allowed combinations are nativeint and
  /// int32 (resulting in whichever was first), float and double
  /// (resulting in double), and GC pointers (resulting in the closest common
  /// supertype).
  ///
  /// \param Ty1 Type of the first value.
  /// \param Ty1 Type of the second value.
  /// \param IsStruct1 true iff value corresponding to Ty1 logically represents
  /// a struct rather than a pointer to struct.
  /// \param IsStruct2 true iff value corresponding to Ty2 logically represents
  /// a struct rather than a pointer to struct.
  /// \returns The result type.
  llvm::Type *getStackMergeType(llvm::Type *Ty1, llvm::Type *Ty2,
                                bool IsStruct1, bool isStruct2);

  bool objIsThis(IRNode *Obj);

  /// Create a new temporary variable that can be
  /// used anywhere within the method.
  ///
  /// \param Ty Type for the new variable.
  /// \param Name Optional name for the new variable.
  /// \returns Instruction establishing the variable's location.
  llvm::Instruction *createTemporary(llvm::Type *Ty,
                                     const llvm::Twine &Name = "");

  IRNode *loadManagedAddress(llvm::Value *UnmanagedAddresses);

  llvm::PointerType *getManagedPointerType(llvm::Type *ElementType);

  llvm::PointerType *getUnmanagedPointerType(llvm::Type *ElementType);

  bool isManagedType(llvm::Type *Type);
  bool isManagedPointerType(llvm::Type *Type);
  bool isManagedAggregateType(llvm::Type *Type);

  /// \brief Check whether Type is an unmanaged pointer type.
  ///
  /// \param Type Type to check.
  /// \returns true iff \p Type is an unmanaged pointer type.
  bool isUnmanagedPointerType(llvm::Type *Type);

  llvm::StoreInst *makeStore(llvm::Value *ValueToStore, llvm::Value *Address,
                             bool IsVolatile, bool AddressMayBeNull = true);
  llvm::StoreInst *makeStoreNonNull(llvm::Value *ValueToStore,
                                    llvm::Value *Address, bool IsVolatile) {
    return makeStore(ValueToStore, Address, IsVolatile, false);
  }

  llvm::LoadInst *makeLoad(llvm::Value *Address, bool IsVolatile,
                           bool AddressMayBeNull = true);
  llvm::LoadInst *makeLoadNonNull(llvm::Value *Address, bool IsVolatile) {
    return makeLoad(Address, IsVolatile, false);
  }

  /// \brief Create a call or invoke instruction
  ///
  /// The call is inserted at the LLVMBuilder's current insertion point.
  ///
  /// \param Callee    Target of the call
  /// \param MayThrow  True if the callee may raise an exception
  /// \param Args      Arguments to pass to the callee
  /// \returns         A \p CallSite wrapping the CallInst or InvokeInst
  llvm::CallSite makeCall(llvm::Value *Callee, bool MayThrow,
                          llvm::ArrayRef<llvm::Value *> Args);

  /// Store a value to an argument passed indirectly.
  ///
  /// The storage backing such arguments may be located on the heap; any stores
  /// to these locations may need write barriers.
  ///
  /// \param ValueArgType  EE type info for the value to store.
  /// \param ValueToStore  The value to store.
  /// \param Address       The address to store to (i.e. the indirect argument).
  /// \param IsVolatile    Indicates whether or not the store is volatile.
  void storeIndirectArg(const CallArgType &ValueArgType,
                        llvm::Value *ValueToStore, llvm::Value *Address,
                        bool IsVolatile);

  /// Get address of the array element.
  ///
  /// \param Array Array that the element belongs to.
  /// \param Index Index of the element.
  /// \param ElementTy Type of the element.
  /// \returns Node representing the address of the element.
  IRNode *genArrayElemAddress(IRNode *Array, IRNode *Index,
                              llvm::Type *ElementTy);

  /// Convert ReaderAlignType to byte alighnment to byte alignment.
  ///
  /// \param ReaderAlignment Reader alignment.
  /// \returns Alignment in bytes.
  uint32_t convertReaderAlignment(ReaderAlignType ReaderAlignment);

  /// \brief Get array element type expected for an MSIL instruction.
  ///
  /// Note: we avoid the name getArrayElementType to avoid confusion
  /// with llvm::Type::getArrayElementType.
  ///
  /// \param Array         When the CorInfoType is CORINFO_TYPE_CLASS this
  ///                      is a call for ldelem.ref or stelem.ref. In that
  ///                      case the element type is the same as element type
  ///                      of the input array, so we need to pass it in.
  /// \param ResolvedToken Resolved token from ldelem or stelem instruction.
  /// \param CorType - [IN/OUT] Type of the element (will be resolved for
  /// CORINFO_TYPE_UNDEF).
  /// \param Alignment - [IN/OUT] Alignment that will be updated for value
  /// classes.
  /// \returns LLVM Array element type.
  llvm::Type *getMSILArrayElementType(IRNode *Array,
                                      CORINFO_RESOLVED_TOKEN *ResolvedToken,
                                      CorInfoType *CorType,
                                      ReaderAlignType *Alignment);

  /// Check whether access to this multidimensional array can be expanded as an
  /// intrinsic.
  ///
  /// \param Sig Intrinsic signature.
  /// \param IsStore true iff this array access is a store.
  /// \param IsLoadAddr true iff this array access is a load of an element
  /// address.
  /// \param Rank [OUT] Array rank.
  /// \param ElemCorType [OUT] CorType of the array element.
  /// \param ElemType [OUT] Type of the array element.
  /// \returns true iff access to this multidimensional array can be expanded as
  /// an intrinsic.
  bool canExpandMDArrayRef(CORINFO_SIG_INFO *Sig, bool IsStore, bool IsLoadAddr,
                           uint32_t *Rank, CorInfoType *ElemCorType,
                           llvm::Type **ElemType);

  /// Get address of an element of a multidimensional array.
  ///
  /// This method reads array address and indices for each dimensions from the
  /// operand stack.
  ///
  /// \param Rank Array rank.
  /// \param ElemType Type of the array element.
  /// \returns Node representing the address of the array element.
  IRNode *mdArrayRefAddr(uint32_t Rank, llvm::Type *ElemType);

  /// Get the length of the specified dimension of a multidimensional array
  /// or a single-dimensional array with a non-zero lower bound.
  ///
  /// This method assumes that the array pointer is not null (i.e., the callers
  //  are responsible for inserting a null check).
  ///
  /// \param Array Array object to get the dimension length of.
  /// \param Dimension Array dimension.
  /// \returns Node representing the length of the specified dimension.
  IRNode *mdArrayGetDimensionLength(llvm::Value *Array, llvm::Value *Dimension);

  /// Create a PHI node in a block that may or may not have a terminator.
  ///
  /// \param Block Block to create the PHI node in.
  /// \param Ty Type of the PHI values.
  /// \param NumReservedValues Hint for the number of incoming edges that this
  //  PHI node will have.
  /// \param NameStr Name of the PHI node.
  /// \returns Created PHI node.
  llvm::PHINode *createPHINode(llvm::BasicBlock *Block, llvm::Type *Ty,
                               unsigned int NumReservedValues,
                               const llvm::Twine &NameStr);

  /// Update all undef placeholders corresponding to the new operand in the
  /// PHI instruction. The type of the new operand may or may not equal the type
  /// of the PHI instruction. Adjust the types as necessary.
  ///
  /// \param PHI PHI instruction.
  /// \param NewOperand Operand to add to the PHI instruction.
  /// \param NewBlock Basic block corresponding to NewOperand.
  void addPHIOperand(llvm::PHINode *PHI, llvm::Value *NewOperand,
                     llvm::BasicBlock *NewBlock);

  /// Change the type of a PHI instruction operand as a result of a stack merge.
  ///
  /// \param Operand Operand to change the type on.
  /// \param OperandBlock Basic block corresponding to the operand.
  /// \param NewTy New type of the operand.
  /// \returns Operand with the changed type.
  llvm::Value *changePHIOperandType(llvm::Value *Operand,
                                    llvm::BasicBlock *OperandBlock,
                                    llvm::Type *NewTy);

  bool fgNodePropagatesOperandStack(FlowGraphNode *Fg) override;

  /// Set whether this node propagates operand stack.
  ///
  /// \param Fg Flow graph node.
  /// \param PropagatesOperandStack true iff this flow graph node propagates
  /// operand stack.
  void fgNodeSetPropagatesOperandStack(FlowGraphNode *Fg,
                                       bool PropagatesOperandStack);

  /// Check whether the node is constant null.
  ///
  /// \param Node Node to check.
  /// \returns true iff this node is constant null.
  bool isConstantNull(IRNode *Node);

  /// \brief Insert IR to keep the generic context alive
  void insertIRToKeepGenericContextAlive();

  /// \brief Insert IR to setup the security object
  void insertIRForSecurityObject();

  /// \brief Insert IR to setup the unmanaged call frame (PInvoke frame) and
  ///        the thread pointer.
  void insertIRForUnmanagedCallFrame();

  /// \brief Apply any function-level attributes needed to indicate an
  ///        unmanaged call, on root function and any outlined filters.
  void setAttributesForUnmanagedCallFrame(llvm::Function *F);

  /// \brief Create the @gc.safepoint_poll() method
  /// Creates the @gc.safepoint_poll() method and insertes it into the
  /// current module. This helper is required by the LLVM GC-Statepoint
  /// insertion phase.
  void createSafepointPoll();

  /// \brief Override of doTailCallOpt method
  /// Provides client specific Options look up.
  bool doTailCallOpt() override;

  /// \brief Override of doSimdIntrinsicOpt method
  /// Provides client specific Options look up.
  bool doSimdIntrinsicOpt() override;

  /// If isZeroInitLocals() returns true, zero intitialize all locals;
  /// otherwise, zero initialize all gc pointers and structs with gc pointers.
  void zeroInitLocals();

  /// Zero initialize the block.
  ///
  /// \param Address Address of the block.
  /// \param Size Size of the block.
  void zeroInitBlock(llvm::Value *Address, uint64_t Size);

  /// Zero initialize the block.
  ///
  /// \param Address Address of the block.
  /// \param Size Size of the block.
  void zeroInitBlock(llvm::Value *Address, llvm::Value *Size);

  /// Copy an instance of a struct from SourceAddress to DestinationAddress.
  ///
  /// \param StructTy Type of the struct.
  /// \param DestinationAddress Address to copy to.
  /// \param SourceAddress Address to copy from.
  /// \param IsVolatile true iff copy is volatile.
  /// \param Alignment Alignment of the copy.
  void copyStruct(llvm::Type *StructTy, llvm::Value *DestinationAddress,
                  llvm::Value *SourceAddress, bool IsVolatile,
                  ReaderAlignType Alignment = Reader_AlignNatural);

  /// Check if this value represents a struct.
  ///
  /// \param TheValue Value to examine.
  /// \returns true iff TheValue represents a struct.
  bool doesValueRepresentStruct(llvm::Value *TheValue);

  /// Records that TheValue represents a struct.
  ///
  /// \param TheValue Value to record.
  void setValueRepresentsStruct(llvm::Value *TheValue);

  /// Check if this LLVM type appears to be a CLR array type.
  ///
  /// \param Type       Type to examine.
  /// \param ElementTy  If non-null, the element type that must match.
  ///                   otherwise any element type will do.
  /// \returns      True if this type looks like a CLR array type.
  bool isArrayType(llvm::Type *Type, llvm::Type *ElementTy);

  /// If the Array is not typed as an MSIL array with specified element type
  /// cast it to that type.
  ///
  /// \param Array     The array for which we want to ensure its typing.
  /// \param ElementTy The LLVM element type desired. If null, means we
  ///                  do not care about element type. In that case if
  ///                  we need to make an array type we will use
  ///                  Sytem.Object as the element type.
  /// \returns         The possibly-casted input array.
  IRNode *ensureIsArray(IRNode *Array, llvm::Type *ElementTy);

  /// Get the LLVM type for the built-in string type.
  ///
  /// \returns    LLVM type that models the built-in string type.
  llvm::Type *getBuiltInStringType();

  /// Get the LLVM type for the built-in object type.
  ///
  /// \returns    LLVM type that models the built-in object type.
  llvm::Type *getBuiltInObjectType();

  /// Get the LLVM type for an array of given element type.
  ///
  /// Used when we know that some type must be an array but our local
  /// type information thinks otherwise.
  ///
  /// \param ElementTy                 The desired element type for the array,
  /// \returns                         LLVM type that models the desired array
  llvm::PointerType *getArrayOfElementType(llvm::Type *ElementTy);

  /// \brief Creates the type of the array with specified element type.
  ///
  /// \param ElementTy The LLVM element type that is desired for the array type.
  /// \returns The LLVM representation of the MSIL array type.
  llvm::PointerType *createArrayOfElementType(llvm::Type *ElementTy);

  /// Create the length, padding, and elements fields for an array type.
  ///
  /// \param Fields                    Field collection for the array. On input,
  ///                                  should contain only the vtable pointer.
  /// \param IsVector                  true iff this is a zero-lower-bound
  ///                                  single-dimensional array.
  /// \param ArrayRank                 Rank of the array.
  /// \param ElementTy                 The LLVM element type desired.
  /// \returns                         Byte size of the fields added. Fields
  ///                                  updated with length, padding (if needed),
  ///                                  and the array itself.
  uint32_t addArrayFields(std::vector<llvm::Type *> &Fields, bool IsVector,
                          uint32_t ArrayRank, llvm::Type *ElementTy);

  /// Add fields of a type to the field vector, expanding structures
  /// (recursively) to the types they contain.
  ///
  /// \param Fields    vector of offset, type info for overlapping fields.
  /// \param Offset    offset of the new type to add.
  /// \param Ty        the new type to add.
  void
  addFieldsRecursively(std::vector<std::pair<uint32_t, llvm::Type *>> &Fields,
                       uint32_t Offset, llvm::Type *Ty);

  /// Given a set of overlapping primitive typed fields, determine the set of
  /// representative fields to used to describe these in an LLVM type and add
  /// them to the field collection for that type. Ensure that any GC
  /// references are properly described. Non-GC fields will be represented by
  /// suitably sized byte arrays.
  ///
  /// \param OverlapFields [in, out]  On input, vector of offset, type info for
  ///                                 overlapping fields. Empty on on exit.
  /// \param Fields [in, out]         On input, vector of field types found so
  ///                                 far for the ultimate type being
  ///                                 constructed. On exit, extended with
  ///                                 representative fields for the overlap set.
  void createOverlapFields(
      std::vector<std::pair<uint32_t, llvm::Type *>> &OverlapFields,
      std::vector<llvm::Type *> &Fields);

  /// Get class name for the given handle. Unlike getClassName, this method
  /// returns namespace for all classes (including nested classes) and outputs
  /// generic parameter names uniformly (without assembly, version, etc.).
  ///
  /// The caller of this method is expected to free the result using delete[].
  ///
  /// \param ClassHandle               The handle to get a name for.
  /// \returns                         Class name corresponding to the handle.
  char *getClassNameWithNamespace(CORINFO_CLASS_HANDLE ClassHandle);

  /// Get a global variable for the given handles.
  ///
  /// \param LookupHandle              Handle to use for caching purposes.
  /// \param ValueHandle               Handle to use as a relocation for the
  ///                                  global variable.
  /// \param Ty                        Type of the global variable.
  /// \param Name                      Name of the global variable.
  /// \param IsConstant                true iff the global variable is constant.
  /// \returns                         Global variable for the given handles.
  llvm::GlobalVariable *getGlobalVariable(uint64_t LookupHandle,
                                          uint64_t ValueHandle, llvm::Type *Ty,
                                          llvm::StringRef Name,
                                          bool IsConstant);
  std::string appendClassNameAsString(CORINFO_CLASS_HANDLE Class,
                                      bool IncludeNamespace, bool FullInst,
                                      bool IncludeAssembly) override;

  IRNode *vectorAdd(IRNode *Vector1, IRNode *Vector2) override;
  IRNode *vectorSub(IRNode *Vector1, IRNode *Vector2) override;
  IRNode *vectorMul(IRNode *Vector1, IRNode *Vector2) override;
  IRNode *vectorDiv(IRNode *Vector1, IRNode *Vector2) override;
  IRNode *vectorEqual(IRNode *Vector1, IRNode *Vector2) override;
  IRNode *vectorNotEqual(IRNode *Vector1, IRNode *Vector2) override;
  IRNode *vectorAbs(IRNode *Vector) override;
  IRNode *vectorSqrt(IRNode *Vector) override;

  bool checkVectorType(IRNode *Arg) override;

  bool checkVectorSignature(std::vector<IRNode *> Args,
                            std::vector<llvm::Type *> Types);
  IRNode *vectorCtor(CORINFO_CLASS_HANDLE Class, IRNode *This,
                     std::vector<IRNode *> Args) override;
  IRNode *vectorCtorFromOne(int VectorSize, IRNode *This,
                            std::vector<IRNode *> Args);
  IRNode *vectorCtorFromFloats(int VectorSize, IRNode *This,
                               std::vector<IRNode *> Args);

  IRNode *vectorGetCount(CORINFO_CLASS_HANDLE Class) override;

  llvm::Type *getBaseTypeAndSizeOfSIMDType(CORINFO_CLASS_HANDLE Class,
                                           int &VectorLength, bool &IsGeneric);
  IRNode *generateIsHardwareAccelerated(CORINFO_CLASS_HANDLE Class) override;

  int getElementCountOfSIMDType(CORINFO_CLASS_HANDLE Class) override;

<<<<<<< HEAD
  /// Access the address of a root function local.  If the current region is a
  /// filter (which will be outlined), insert appropriate code in the root
  /// function to escape the address and in the filter to recover it.
  ///
  /// \param RootFrameAddres  Unescaped local alloca in the root function.
  /// \returns A \p Value which may be used in the current function (root or
  ///          filter) to represent the local's address.
  llvm::Value *getFrameAddress(llvm::Value *RootFrameAddress);

  /// Access the address of the home location of an MSIL-level argument of the
  /// root function.  Add a home location if necessary.  If the current region
  /// is a filter (which will be outlined), insert appropriate code in the root
  /// function to escape the address and in the filter to recover it.
  ///
  /// \param   Ordinal  Ordinal number (as would be used in MSIL ldarg etc.)
  ///                   indicating which parameter
  /// \returns A \p Value which may be used in the current function (root or
  ///          filter) to represent the argument's address.
  llvm::Value *getArgumentAddress(uint32_t Ordinal);

  /// Access an IR-level parameter of the root function.  If the current region
  /// is a filter (which will be outlined), insert appropriate code in the root
  /// function to spill and escape the parameter and in the filter to recover
  /// it.
  ///
  /// \param Parameter  The \p Argument whose value is required
  /// \returns A \p Value which may be used in the current function (root or
  ///          filter) to represent the parameter's value.
  llvm::Value *getReadonlyParameter(llvm::Argument *Parameter);

  /// Access an IR-level parameter of the root function.  If the current region
  /// is a filter (which will be outlined), insert appropriate code in the root
  /// function to spill and escape the parameter and in the filter to recover
  /// it.
  ///
  /// \param Index  The IR-level index of the parameter whose value is required
  /// \returns A \p Value which may be used in the current function (root or
  ///          filter) to represent the parameter's value.
  llvm::Value *getReadonlyParameter(uint32_t Index);

  /// Get a call to @llvm.localrecover that can be used to reference the given
  /// root function alloca in the given filter.  Also marks the root address
  /// as escaping.
  ///
  /// \param RootAddress     The alloca in the root function that the filter
  ///                        needs to reference.
  /// \param FilterFunction  The outlined filter function that needs to access
  ///                        the address.
  /// \returns A \p Value which may be used in the filter function to represent
  ///          the given address.
  llvm::Value *recoverAddress(llvm::Value *RootAddress,
                              llvm::Function *FilterFunction);

  /// Get the outline filter function (if any) associated with the current
  /// region.
  ///
  /// \returns The \p Function to which the code at the current point will be
  ///          outlined.
  llvm::Function *getCurrentFilter();

  /// Record that the given address needs to escape by call to
  /// @llvm.localescape, and return the index that may be used to recover it by
  /// call to @llvm.localrecover.  May be called multiple times for the same
  /// frame address; will return the same index.
  ///
  /// \param FrameAddress  Alloca in the root function
  /// \returns             Index appropriate to pass to @llvm.localrecover in
  ///                      an outlined filter.
  int32_t escapeLocal(llvm::Value *FrameAddress);

  /// Emit a call to @llvm.localescape if any allocas have been marked as
  /// escaping.
  void emitLocalEscapeIfNeeded();
=======
  /// Create the IR for a finally dispatch.
  ///
  /// Creates an alloca for the selector variable, and then a load and switch
  /// on the selector value. The load and switch are not inserted into any
  /// block. Sets the region's switch to the switch.
  ///
  /// \param FinallyRegion         Finally region needing dispatch IR.
  /// \returns                     Dispatch switch instruction.
  llvm::SwitchInst *createFinallyDispatch(EHRegion *FinallyRegion);
>>>>>>> f2a11b87

private:
  LLILCJitContext *JitContext;
  ABIInfo *TheABIInfo;
  ReaderMethodSignature MethodSignature;
  ABIMethodSignature ABIMethodSig;
  llvm::Function *RootFunction;
  // The LLVMBuilder has a notion of a current insertion point.  During the
  // first-pass flow-graph construction, each method sets the insertion point
  // explicitly before inserting IR (the fg- methods typically take an
  // InsertNode parameter indicating where to set it).  During the second pass
  // translation of the non-flow instructions, the insertion point is
  // explicitly set at the start of each block (in beginFlowGraphNode), and
  // translation methods assume that the builder's current insertion point is
  // where they should be inserted (the gen- methods do not take explicit
  // insertion point parameters).
  llvm::IRBuilder<> *LLVMBuilder;
  llvm::DIBuilder *DBuilder;
  std::map<CORINFO_CLASS_HANDLE, llvm::Type *> *ClassTypeMap;
  std::map<llvm::Type *, CORINFO_CLASS_HANDLE> *ReverseClassTypeMap;
  std::map<CORINFO_CLASS_HANDLE, llvm::Type *> *BoxedTypeMap;
  std::map<std::tuple<CorInfoType, CORINFO_CLASS_HANDLE, uint32_t, bool>,
           llvm::Type *> *ArrayTypeMap;
  std::map<CORINFO_FIELD_HANDLE, uint32_t> *FieldIndexMap;
  llvm::StringMap<uint64_t> *NameToHandleMap; ///< Map from GlobalVariable names
                                              ///< to handles corresponding to
                                              ///< those GlobalVariables.
  /// \brief Map from handles to global variables representing the handles.
  std::map<uint64_t, llvm::GlobalVariable *> HandleToGlobalVariableMap;
  std::map<llvm::BasicBlock *, FlowGraphNodeInfo> FlowGraphInfoMap;
  std::vector<llvm::Value *> LocalVars;
  llvm::Value *UnmanagedCallFrame; ///< If the method contains unmanaged calls,
                                   ///< this is the address of the unmanaged
                                   ///< call frame.
  llvm::Value *ThreadPointer;      ///< If the method contains unmanaged calls,
                                   ///< this is the address of the pointer to
                                   ///< the runtime thread.
  std::vector<CorInfoType> LocalVarCorTypes;
  std::vector<llvm::Value *> Arguments;
  llvm::Value *IndirectResult;
  llvm::DenseMap<uint32_t, llvm::StoreInst *> ContinuationStoreMap;
  llvm::SmallPtrSet<llvm::Value *, 5> StructPointers; ///< This set contains
                                                      ///< pointers to structs
                                                      ///< that we create
                                                      ///< to represent structs
                                                      ///< since we don't allow
                                                      ///< first-class
                                                      ///< aggregates in LLVM IR
                                                      ///< we are generating.
  llvm::DenseMap<llvm::Value *, int32_t> LocalEscapes;
  llvm::SmallVector<llvm::Value *, 4> LocalEscapeArgs;
  std::map<std::pair<llvm::Value *, llvm::Function *>, llvm::Value *>
      LocalRecovers;
  FlowGraphNode *FirstMSILBlock;
  llvm::BasicBlock *UnreachableContinuationBlock;
  llvm::Function *PersonalityFunction; ///< Personality routine reported on
                                       ///< LandingPads in this function.
                                       ///< Lazily created/cached.
  bool KeepGenericContextAlive;
  bool HasUnmanagedCallFrame;
  bool NeedsSecurityObject;
  bool DoneBuildingFlowGraph;
  llvm::BasicBlock *EntryBlock;
  llvm::Instruction *TempInsertionPoint;
  IRNode *MethodSyncHandle; ///< If the method is synchronized, this is
                            ///< the handle used for entering and exiting
                            ///< the monitor.
  llvm::Value *SyncFlag;    ///< For synchronized methods this flag
                            ///< indicates whether the monitor has been
                            ///< entered. It is set and checked by monitor
                            ///< helpers.
  uint32_t TargetPointerSizeInBits;
  const uint32_t UnmanagedAddressSpace = 0;
  const uint32_t ManagedAddressSpace = 1;
  llvm::Type *BuiltinObjectType; ///< Cached LLVM representation of object.

  /// \brief Map from Element types to the LLVM representation of the
  /// MSIL array type that has that element type.
  std::map<llvm::Type *, llvm::PointerType *> ElementToArrayTypeMap;

  static const uint32_t ArrayIntrinMaxRank = 3; ///< This constant determines
                                                ///< the maximum rank of an
                                                ///< array access that we will
                                                ///< generate code for.
                                                ///< If the rank is larger,
                                                ///< we'll call the runtime's
                                                ///< helper function.
                                                ///< This constant is from the
                                                ///< legacy jit.
  struct DebugInfo {
    llvm::DICompileUnit *TheCU;
    llvm::DIScope *FunctionScope;
  } LLILCDebugInfo;
};

#endif // MSIL_READER_IR_H<|MERGE_RESOLUTION|>--- conflicted
+++ resolved
@@ -1710,7 +1710,16 @@
 
   int getElementCountOfSIMDType(CORINFO_CLASS_HANDLE Class) override;
 
-<<<<<<< HEAD
+  /// Create the IR for a finally dispatch.
+  ///
+  /// Creates an alloca for the selector variable, and then a load and switch
+  /// on the selector value. The load and switch are not inserted into any
+  /// block. Sets the region's switch to the switch.
+  ///
+  /// \param FinallyRegion         Finally region needing dispatch IR.
+  /// \returns                     Dispatch switch instruction.
+  llvm::SwitchInst *createFinallyDispatch(EHRegion *FinallyRegion);
+
   /// Access the address of a root function local.  If the current region is a
   /// filter (which will be outlined), insert appropriate code in the root
   /// function to escape the address and in the filter to recover it.
@@ -1784,17 +1793,6 @@
   /// Emit a call to @llvm.localescape if any allocas have been marked as
   /// escaping.
   void emitLocalEscapeIfNeeded();
-=======
-  /// Create the IR for a finally dispatch.
-  ///
-  /// Creates an alloca for the selector variable, and then a load and switch
-  /// on the selector value. The load and switch are not inserted into any
-  /// block. Sets the region's switch to the switch.
-  ///
-  /// \param FinallyRegion         Finally region needing dispatch IR.
-  /// \returns                     Dispatch switch instruction.
-  llvm::SwitchInst *createFinallyDispatch(EHRegion *FinallyRegion);
->>>>>>> f2a11b87
 
 private:
   LLILCJitContext *JitContext;
