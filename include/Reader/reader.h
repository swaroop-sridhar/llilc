//===------------------- include/Reader/reader.h ----------------*- C++ -*-===//
//
// LLILC
//
// Copyright (c) Microsoft. All rights reserved.
// Licensed under the MIT license.
// See LICENSE file in the project root for full license information.
//
//===----------------------------------------------------------------------===//
///
/// \file
/// \brief Declares the ReaderBase class, which provides a generic framework for
/// translating MSIL bytecode into some other representation.
///
//===----------------------------------------------------------------------===//

#ifndef MSIL_READER_H
#define MSIL_READER_H

#include <cstddef>
#include <cstdint>
#include <cwchar>
#include <cstring>
#include <cstdio>
#include <cassert>
#include <map>
#include <vector>

#include "global.h"
#include "Pal/LLILCPal.h"
#if !defined(_MSC_VER)
#include "ntimage.h"
#endif
#include "cor.h"
#include "corjit.h"
#include "readerenum.h"
#include "gverify.h"

// as defined in src\vm\vars.hpp
#define MAX_CLASSNAME_LENGTH 1024

#ifndef COUNTOF
#define COUNTOF(a) (sizeof(a) / sizeof(*a))
#endif

// -----------------------------------------------------------------
// Debugging
// -----------------------------------------------------------------

#define ASSERTM(Predicate, Message) assert((Predicate) && Message)
#define ASSERT(Predicate) ASSERTM(Predicate, #Predicate)
#define UNREACHED 0
#ifndef _MSC_VER
#define ASSUME(Predicate) __assume(Predicate)
#else
#define ASSUME(Predicate)
#endif

#if !defined(_DEBUG)
#define NODEBUG 1
#define RELEASE 1
#endif

#ifndef NODEBUG
#define ASSERTMNR(Predicate, Message) ASSERTM(Predicate, Message)
#define ASSERTNR(Predicate) ASSERTMNR(Predicate, #Predicate)
#define ASSERTDBG(Predicate) ASSERTM(Predicate, #Predicate)
#define TODO() ASSERTMNR(0, "TODO\n")
#else
#define ASSERTMNR(Predicate, Message) ASSUME(Predicate)
#define ASSERTNR(Predicate) ASSUME(Predicate)
#define ASSERTDBG(Predicate)
#define TODO()
#endif

// ---------------------- HRESULT value definitions -----------------
//
// HRESULT definitions
//
//
//  Values are 32 bit values layed out as follows:
//
//   3 3 2 2 2 2 2 2 2 2 2 2 1 1 1 1 1 1 1 1 1 1
//   1 0 9 8 7 6 5 4 3 2 1 0 9 8 7 6 5 4 3 2 1 0 9 8 7 6 5 4 3 2 1 0
//  +---+-+-+-----------------------+-------------------------------+
//  |Sev|C|R|     Facility          |               Code            |
//  +---+-+-+-----------------------+-------------------------------+
//
//  where
//
//      Sev - is the severity code
//
//          00 - Success
//          01 - Informational
//          10 - Warning
//          11 - Error
//
//      C - is the Customer code flag
//
//      R - is a reserved bit
//
//      Facility - is the facility code
//
//      Code - is the facility's status code
//
//
// Internal JIT exceptions.

#define FACILITY_LLILCJIT 0x64 // This is a made up facility code

// Some fatal error occurred
#define LLILCJIT_FATAL_ERROR CORJIT_INTERNALERROR
// An out of memory error occurred in the LLILCJIT
#define LLILCJIT_NOMEM_ERROR CORJIT_OUTOFMEM

#define LLILCJIT_FATALEXCEPTION_CODE (0xE0000000 | FACILITY_LLILCJIT << 16 | 1)
#define LLILCJIT_READEREXCEPTION_CODE (0xE0000000 | FACILITY_LLILCJIT << 16 | 2)

//===========================================================================

// Function: jitFilter
//
//  Filter to detect/handle internal JIT exceptions.
//  Returns EXCEPTION_EXECUTE_HANDLER for LLILCJIT exceptions,
//  and EXCEPTION_CONTINUE_SEARCH for all others.
//
#ifdef __cplusplus
extern "C"
#endif
    int
    jitFilter(PEXCEPTION_POINTERS ExceptionPointersPtr, void *Param);
extern void _cdecl fatal(int Errnum, ...);

// Environment config variables

#ifdef CC_PEVERIFY
extern HRESULT VerLastError;
#endif

// Forward declarations for client defined structures
class GenIR;  // Compiler dependent IR production
class IRNode; // Your compiler intermediate representation
class ReaderStack;
class FlowGraphNode;
class BranchList;
class ReaderBitVector;
struct EHRegion;
class VerifyWorkList;
class VerificationState;
class FlowGraphNodeOffsetList;
class ReaderCallTargetData;

/// \brief Exception information for the Jit's exception filter
///
/// The jit may need to examine propagating exceptions via a filter to
/// determine if the jit needs to take any special actions. This struct
/// provides some extra context for the jit to consider when filtering.
struct RuntimeFilterParams {
  EXCEPTION_POINTERS ExceptionPointers; ///< Exception context information
  GenIR *This;                          ///< Additional data
};

/// \brief GC information for value classes
///
/// This structure describes which fields in a value class are gc pointers.
/// The jit needs to know this information so it can report gc pointer fields
/// for stack-allocated value classes in the GC info. However, we also encode
/// this information in LLVM type and our intention is to use those types to
/// drive the GC info reporting.
///
/// The value class is logically viewed as an array of pointer-sized elements
/// (note GC fields are guaranteed by the EE to be suitably aligned so that
/// this view is sensible). \p GCLayout[i] is nonzero if there is a gc pointer
/// at the corresponding offset.
///
/// By convention we only create these structures when the value class
/// actually has GC pointers, so \p NumGCPtrs should be nonzero.
struct GCLayout {
  uint32_t NumGCPointers; ///< Total number of gc pointers to report
  uint8_t GCPointers[1];  ///< Array indicating location of the gc pointers
};

/// \brief Structure that encapsulates type information for the values passed to
///        and returned from calls.
///
/// ReaderBase doesn't know how the derived Reader will represent type
/// information, so it uses \p CorType and \p Class to describe the type of
/// the argument.
struct CallArgType {
  CorInfoType CorType;
  CORINFO_CLASS_HANDLE Class;
};

/// Structure representing a linked list of flow graph nodes
struct FlowGraphNodeList {
  FlowGraphNode *Block;    ///< Head node in the list
  FlowGraphNodeList *Next; ///< Pointer to next list cell
};

/// Structure representing a linked list of flow graph nodes and
/// for each node, a related node.
struct FlowGraphNodeWorkList {
  FlowGraphNode *Block;        ///< Head node in the list
  FlowGraphNodeWorkList *Next; ///< Pointer to next list cell
  FlowGraphNode *Parent;       ///< Related node
};

/// \brief Enum describing pointer alignment.
enum ReaderAlignType {
  Reader_AlignNatural = (uint8_t)~0, ///< Default natural alignment
  Reader_AlignUnknown = 0,           ///< Unknown alignment
  Reader_Align1 = 1,                 ///< Byte alignment
  Reader_Align2 = 2,                 ///< Word alignment
  Reader_Align4 = 4,                 ///< DWord alignment
  Reader_Align8 = 8                  ///< QWord alignment
};

/// \brief Special symbol types
///
/// These are used to describe locals or parameters that have special
/// meaning during code generation.
enum ReaderSpecialSymbolType {
  Reader_NotSpecialSymbol = 0, ///< Nothing special
  Reader_ThisPtr,              ///< Current this pointer for method
  Reader_UnmodifiedThisPtr,    ///< This pointer param passed to method
  Reader_IndirectResult,       ///< Indirect result pointer
  Reader_VarArgsToken,         ///< Special param for varargs support
  Reader_InstParam,            ///< Special param for shared generics
  Reader_SecretParam,          ///< Special param for IL stubs
  Reader_SecurityObject,       ///< Local used for security checking
  Reader_GenericsContext       ///< Local holding shared generics context
};

/// \brief Types of pointers
///
/// The reader sometimes needs to create new temporaries or locals to hold
/// particular types of pointers. This enum is used to describe the kind of
/// pointer desired.
enum ReaderPtrType {
  Reader_PtrNotGc = 0,
  Reader_PtrGcBase,
  Reader_PtrGcInterior
};

/// \brief Exception types for verification
///
/// When reading MSIL, different kinds of exceptions can be thrown, and this
/// enum decribes the possibilities.
enum ReaderExceptionType {
  Reader_LocalVerificationException,  ///< Verifier local check failed
  Reader_GlobalVerificationException, ///< Verifier global check failed
};

enum ReaderSIMDIntrinsic {
  UNDEF,
  CTOR,
  ADD,
  SUB,
  MUL,
  DIV,
  MIN,
  MAX,
  BITOR,
  BITAND,
  BITEXOR,
  ABS,
  SQRT,
  EQ,
  NEQ,
  GETCOUNTOP,
  GETITEM
};

/// Common base class for reader exceptions
class ReaderException {
public:
  ReaderExceptionType Type; ///< Type of the exception
};

// The TryRegion graph allows us to build a region tree that captures the
// lexical information from the EIT before we begin reading the MSIL opcodes.
// Thus we build the try-region tree, then the flow graph, then fill in the
// the flow graph nodes with IL.

struct EHRegion;
struct EHRegionList;
struct FgData;
class ReaderBase; // Forward declaration

#pragma region Reader Operand Stack

/// \brief A stack of IRNode pointers representing the MSIL operand stack.
///
/// The MSIL instruction set operates on a stack machine. Instructions
/// with operands may take them from the stack (if not some kind of
/// immediate) and the results of instruction are pushed on the operand stack.
/// The MSIL operands are translated by the reader into IRNodes.
/// The operand stack is represented by a stack of pointers to the
/// IRNodes for the operands.
///
/// ReaderStack is an abstract class but we do specify that its state is
/// expressed using an std::vector<IRNode*>. So some of the simple
/// operations are implemented in this class. The remaining methods are
/// left to be implemented by a derived class.

class ReaderStack {
protected:
  std::vector<IRNode *> Stack;

public:
  /// \brief Mutable iterator to elements of the stack from bottom to top.
  ///
  /// This is the same as the underlying vector iterator.
  typedef std::vector<IRNode *>::iterator iterator;

  /// \brief Pop the top element off the operand stack.
  ///
  /// \return The top element of the stack.
  /// \pre The stack is not empty
  /// \post The top element of the stack has been removed.
  virtual IRNode *pop() = 0;

  /// \brief Push \p NewVal onto the operand stack.
  ///
  /// \param NewVal The value to be pushed.
  /// \pre NewVal != nullptr
  virtual void push(IRNode *NewVal) = 0;

  /// \brief Make the operand stack empty.
  ///
  /// \post The stack is empty.
  void clearStack() { Stack.clear(); }

  /// \brief Test whether the stack is empty.
  ///
  /// \return True if the stack is empty
  bool empty() { return Stack.empty(); }

  /// \brief If the stack is not empty, cause an assertion failure.
  virtual void assertEmpty() = 0;

  /// \brief get the number of operands on the operand stack.
  ///
  /// \return The number of elements in the stack.
  uint32_t size() { return Stack.size(); }

  /// \brief Return begin iterator for iterating from bottom to top of stack.
  iterator begin() { return Stack.begin(); }

  /// \brief Return end iterator for iterating from bottom to top of stack.
  iterator end() { return Stack.end(); }

#if defined(_DEBUG)
  /// \brief Print the contents of the operand stack onto the debug output.
  virtual void print() = 0;
#endif

  /// \brief Returns a copy of this operand stack.
  virtual ReaderStack *copy() = 0;
};

#pragma endregion

/// \brief Information about a runtime call signature.
///
/// Code generation for calls must take into account the parameters that a
/// particular call target expects at runtime, as opposed to the parameters
/// exposed by the target in metadata. This class encapsulates this information
/// s.t. subclasses of ReaderBase need not compute it ad-hoc.
class ReaderCallSignature {
  friend class ReaderBase;
  friend class ReaderCallTargetData;

protected:
  bool HasThis; ///< Indicates whether or not this call has a \p this argument.

  CorInfoCallConv CallingConvention; ///< The calling convention for this
                                     ///< target.

  CallArgType ResultType; ///< The type of the value returned by
                          ///< this target.

  std::vector<CallArgType> ArgumentTypes; ///< The list of types for the formal
                                          ///< arguments to this target.

public:
  /// \brief Check whether this method takes a this argument.
  ///
  /// \returns True if this method takes a this argument.
  bool hasThis() const { return HasThis; }

  /// \brief Get the calling convention used for this target.
  ///
  /// \returns The calling convention.
  CorInfoCallConv getCallingConvention() const { return CallingConvention; }

  /// \brief Get the type information for this target's return value.
  ///
  /// \returns The type information.
  const CallArgType &getResultType() const { return ResultType; }

  /// \brief Get the type information for the formal arguments to this target.
  ///
  /// \returns A vector containing the type information for each formal
  ///          argument.
  const std::vector<CallArgType> &getArgumentTypes() const {
    return ArgumentTypes;
  }
};

/// \brief Information about a runtime method signature.
///
/// The JIT needs to be able to accurately locate various parameters to a
/// method relative to its runtime signature (as opposed to the signature
/// exposed in metadata). This class encapsulates this information s.t.
/// subclasses of ReaderBase need not compute it ad-hoc.
class ReaderMethodSignature : public ReaderCallSignature {
  friend class ReaderBase;

private:
  bool IsVarArg;           ///< Is this method variadic?
  bool HasTypeArg;         ///< Does this method accept instantiation info?
  bool HasSecretParameter; ///< Does this method take a secret parameter?

public:
  /// \brief Check whether this method is variadic.
  ///
  /// \returns True if this method is variadic.
  bool isVarArg() const { return IsVarArg; }

  /// \brief Check whether this method accepts instantiation information.
  ///
  /// \returns True if this method accepts instantiation information.
  bool hasTypeArg() const { return HasTypeArg; }

  /// \brief Check whether this method accepts a secret parameter.
  ///
  /// \returns True if this method accepts a secret parameter.
  bool hasSecretParameter() const { return HasSecretParameter; }

  /// \brief Get the index of the method's secret parameter.
  ///
  /// The result of this method can be used as an index into the
  /// result of \p getArgumentTypes.
  ///
  /// \returns The index of the method's secret parameter.
  uint32_t getSecretParameterIndex() const {
    assert(HasSecretParameter);
    return 0;
  }

  /// \brief Get the index of the method's \p this parameter.
  ///
  /// The result of this method can be used as an index into the
  /// result of \p getArgumentTypes.
  ///
  /// \returns The index of the method's \p this parameter.
  uint32_t getThisIndex() const {
    assert(HasThis);
    return HasSecretParameter ? 1 : 0;
  }

  /// \brief Get the index of the method's vararg cookie parameter.
  ///
  /// The result of this method can be used as an index into the
  /// result of \p getArgumentTypes.
  ///
  /// \returns The index of the method's vararg cookie parameter.
  uint32_t getVarArgIndex() const {
    assert(IsVarArg);
    return (HasSecretParameter ? 1 : 0) + (HasThis ? 1 : 0);
  }

  /// \brief Get the index of the method's instantiation parameter.
  ///
  /// The result of this method can be used as an index into the
  /// result of \p getArgumentTypes.
  ///
  /// \returns The index of the method's instantiation parameter.
  uint32_t getTypeArgIndex() const {
    assert(HasTypeArg);
    return (HasSecretParameter ? 1 : 0) + (HasThis ? 1 : 0) +
           (IsVarArg ? 1 : 0);
  }

  /// \brief Get the index of the method's first normal parameter.
  ///
  /// The "normal" parameters of a method signature are those parameter which
  /// are not the \p this, vararg cookie, instantiation, or secret parameters.
  ///
  /// For methods without a \p this parameter, the normal parameters correspond
  /// exactly to the parameters present in metadata; otherwise, the normal
  /// parameters are the metadata parameters after the \p this parameter.
  ///
  /// The result of this method can be used as an index into the
  /// result of \p getArgumentTypes.
  ///
  /// \returns The index of the method's first normal parameter.
  uint32_t getNormalParamStart() const {
    return (HasSecretParameter ? 1 : 0) + (HasThis ? 1 : 0) +
           (IsVarArg ? 1 : 0) + (HasTypeArg ? 1 : 0);
  }

  /// \brief Get the index after the last normal parameter to the method.
  ///
  /// See \p getNormalParamStart for a discussion of "normal" parameters.
  ///
  /// \returns The index after the last normal parameter to this method.
  uint32_t getNormalParamEnd() const { return ArgumentTypes.size(); }

  /// \brief Return the index of the argument that corresponds to the given
  ///        IL argument ordinal.
  ///
  /// The result of this method can be used as an index into the
  /// result of \p getArgumentTypes.
  ///
  /// \param Ordinal  The IL argument ordinal.
  ///
  /// \returns The index of the argument.
  uint32_t getArgIndexForILArg(uint32_t Ordinal) const {
    if (HasThis && Ordinal == 0) {
      return getThisIndex();
    }
    uint32_t Index = Ordinal + (HasSecretParameter ? 1 : 0) +
                     (IsVarArg ? 1 : 0) + (HasTypeArg ? 1 : 0);
    assert(Index >= getNormalParamStart());
    assert(Index < getNormalParamEnd());
    return Index;
  }

  /// \brief Return the IL argument ordinal that corresponds to the given
  ///        index.
  ///
  /// \param Index  The index of the argument in the current argument list.
  ///
  /// \returns The IL argument ordinal.
  uint32_t getILArgForArgIndex(uint32_t Index) const {
    if (HasThis && Index == getThisIndex()) {
      return 0;
    }
    assert(Index >= getNormalParamStart());
    assert(Index < getNormalParamEnd());
    return Index - (HasSecretParameter ? 1 : 0) - (IsVarArg ? 1 : 0) -
           (HasTypeArg ? 1 : 0);
  }
};

/// \brief Information about a specific call site.
///
/// Code generation for calls must take into account many different factors.
/// The \p ReaderCallTargetData class encapsulates the relevant data that a
/// JIT or related client must consider when generating code for a particular
/// call site.
///
/// Note that calls may arise both from call opcodes and from other MSIL
/// opcodes that imply or are translated into calls (eg \p newobj
/// or \p ldelema).
class ReaderCallTargetData {
  friend class ReaderBase;

private:
  ReaderBase *Reader;                             ///< Associated reader.
  mdToken LoadFtnToken;                           ///< Method token for
                                                  ///< delegate constructor
                                                  ///< pattern.
  bool HasThisPtr;                                ///< Is there a \p this
                                                  ///< argument passed to the
                                                  ///< call.
  bool IsJmp;                                     ///< Is this from \p jmp.
  bool IsTailCall;                                ///< Is this a tail call
                                                  ///< candidate.
  bool IsRecursiveTailCall;                       ///< Is this a recursive tail
                                                  ///< call candidate.
  bool IsUnmarkedTailCall;                        ///< Is this a tail call w/o
                                                  ///< tail prefix.
  bool AreClassAttribsValid;                      ///< Are class attribs valid.
  bool IsCallInfoValid;                           ///< Is call info valid.
  bool IsCallVirt;                                ///< Is this from
                                                  /// \p callvirt.
  bool IsCallI;                                   ///< Is this from \p calli.
  bool IsIndirect;                                ///< Is this call indirect.
  bool IsNewObj;                                  ///< Is this from \p newobj.
  bool NeedsNullCheck;                            ///< Is a null check needed.
  bool IsOptimizedDelegateCtor;                   ///< Is this an optimized.
                                                  ///< delegate constructor.
  bool IsReadonlyCall;                            ///< Is there a readonly
                                                  ///< prefix.
  CorInfoIntrinsics CorIntrinsicId;               ///< Intrinsic ID for method
  uint32_t TargetMethodAttribs;                   ///< Attributes for method,
                                                  ///< \see CorInfoFlag
  uint32_t TargetClassAttribs;                    ///< Attributes for method's
                                                  ///< class, \see CorInfoFlag
  CORINFO_METHOD_HANDLE TargetMethodHandle;       ///< Handle for target method
  CORINFO_CLASS_HANDLE TargetClassHandle;         ///< Handle for method class
  CORINFO_SIG_INFO SigInfo;                       ///< Info on the method sig
  CORINFO_RESOLVED_TOKEN ResolvedToken;           ///< Info on the method token
  CORINFO_RESOLVED_TOKEN ResolvedConstraintToken; ///< Info on constraints
  CORINFO_CALL_INFO CallInfo;                     ///< Info from the EE
  DelegateCtorArgs *CtorArgs;                     ///< Args to pass to delegate
                                                  ///< ctor when optimized.
  IRNode *TargetMethodHandleNode;                 ///< Client IR for target
                                                  ///< method handle.
  IRNode *TargetClassHandleNode;                  ///< Client IR for target
                                                  ///< method's class handle.
  IRNode *IndirectionCellNode;                    ///< Client IR for the
                                                  ///< secret parameter.
  IRNode *CallTargetNode;                         ///< Client IR for the call
                                                  ///< target.
  ReaderCallSignature CallTargetSignature;        ///< Signature information for
                                                  ///< the call target.
#if defined(_DEBUG)
  char TargetName[MAX_CLASSNAME_LENGTH]; ///< Name of the call target.
#endif

  /// Set the secret parameter passed to a stub dispatch call.
  /// \param Node     Client IR node for the secret parameter.
  void setIndirectionCellNode(IRNode *Node) { IndirectionCellNode = Node; }

  /// Fill in basic information about the call target.
  void fillTargetInfo(mdToken TargetToken, mdToken ConstraintToken,
                      CORINFO_CONTEXT_HANDLE Context,
                      CORINFO_MODULE_HANDLE Scope, CORINFO_METHOD_HANDLE Caller,
                      uint32_t MsilOffset);

  /// Initialize the fields of this \p ReaderCallTargetData object.
  void init(ReaderBase *Reader, mdToken TargetToken, mdToken ConstraintToken,
            mdToken LoadFtnToken, bool IsTailCall, bool IsUnmarkedTailCall,
            bool IsReadonlyCall, ReaderBaseNS::CallOpcode Opcode,
            uint32_t MsilOffset, CORINFO_CONTEXT_HANDLE Context,
            CORINFO_MODULE_HANDLE Scope, CORINFO_METHOD_HANDLE Caller);

public:
  /// Get the resolved token for the call target method.
  /// \returns     The resolved token info for the call target method.
  CORINFO_RESOLVED_TOKEN *getResolvedToken() { return &ResolvedToken; }

  /// Get the token for the call target method.
  /// \returns     The token info for the call target method.
  mdToken getMethodToken() { return ResolvedToken.token; }

  /// Get the constraint token for the call target method.
  /// \returns     The constraint token info for the call target method.
  mdToken getConstraintToken() { return ResolvedConstraintToken.token; }

  /// Get the resolved constraint token for the call target method.
  /// \returns     The resolved constraint token info for the call target.
  ///              method
  CORINFO_RESOLVED_TOKEN *getResolvedConstraintToken() {
    return &ResolvedConstraintToken;
  }

  /// Get the method handle for the call target method.
  /// \returns     The method handle info for the call target method.
  CORINFO_METHOD_HANDLE getMethodHandle() { return TargetMethodHandle; }

  /// Get the method attributes for the call target method.
  ///
  /// Gets the target method's attributes as reported by the CoreCLR EE.
  /// Possible values are described by \p CorInfoFlag. Generally only valid
  /// when the target method is known (that is, the call is not indirect).
  ///
  /// \returns     The method attributes for the call target method.
  uint32_t getMethodAttribs() { return TargetMethodAttribs; }

  /// Get the signature info for the call target method.
  /// \returns     The signature info for the call target method.
  CORINFO_SIG_INFO *getSigInfo() { return &SigInfo; }

  /// Get the call info for the call target method.
  /// \returns     The call info for the call target method.
  CORINFO_CALL_INFO *getCallInfo() {
    return IsCallInfoValid ? &CallInfo : nullptr;
  }

  /// \brief Get the client IR for the secret parameter to a stub dispatch
  /// call.
  ///
  /// Methods invoked via stub dispatch use specialized calling conventions
  /// that require the \p IndirectionCellNode to be passed in a particular
  /// register.
  ///
  /// \returns      Client IR node for the secret parameter.
  IRNode *getIndirectionCellNode() { return IndirectionCellNode; }

  /// \brief Get the client IR for the call target.
  ///
  /// This method returns the client IR that provides the address of the method
  /// to call.
  ///
  /// \returns      Client IR node for the call target.
  IRNode *getCallTargetNode() { return CallTargetNode; }

  /// \brief Get the class attributes for the call target method's class.
  ///
  /// Gets the target method's class attributes as reported by the CoreCLR EE.
  /// Possible values are described by \p CorInfoFlag.
  ///
  /// \returns      The class attributes for the call target method's class.
  uint32_t getClassAttribs();

  /// Get the class handle for the call target method's class.
  /// \returns      The class handle for the call target method's class.
  CORINFO_CLASS_HANDLE getClassHandle();

  /// Get the exact context for this call.
  /// \returns      The exact context for this call.
  CORINFO_CONTEXT_HANDLE getExactContext();

  /// Check if accessing the class handle requires runtime lookup.
  /// \returns      True if accessing the class handle requires runtime lookup.
  bool getClassHandleNodeRequiresRuntimeLookup();

  /// Check if accessing the type context requires runtime lookup.
  /// \returns      True if accessing the type context requires runtime lookup.
  bool getTypeContextNodeRequiresRuntimeLookup();

  /// Check if accessing the method handle requires runtime lookup.
  /// \returns      True if accessing the method handle requires runtime lookup
  bool getMethodHandleNodeRequiresRuntimeLookup();

  /// Check if accessing the call target requires runtime lookup.
  /// \returns      True if accessing the call target requires runtime lookup.
  bool getCallTargetNodeRequiresRuntimeLookup();

  /// Get the client IR for the method handle.
  /// \returns      Specified client IR, or nullptr if none.
  IRNode *getMethodHandleNode();

  /// Get the client IR for the class handle.
  /// \returns      Specified client IR, or nullptr if none.
  IRNode *getClassHandleNode();

  /// Get the client IR for the type context.
  /// \returns      Specified client IR, or nullptr if none.
  IRNode *getTypeContextNode();

  /// Get the client IR for the type context when compiling in ReadyToRun mode.
  /// \param Token Method or class token.
  /// \param CompileHandle Method or class handle.
  /// \returns      Specified client IR.
  IRNode *getReadyToRunTypeContextNode(mdToken Token, void *CompileHandle);

  /// \brief Modify the \p this parameter as necessary at the call site.
  ///
  /// Certain calls may require indirection or boxing to obtain the proper
  /// value of \p this to pass to the call. This method takes the original
  /// \p this value and returns updated client IR to reflect the proper value
  /// to pass.
  /// \param    ThisIR     Initial client IR for the \p this parameter.
  /// \returns             Updated client IR for the \p this parameter.
  IRNode *applyThisTransform(IRNode *ThisIR);

  /// Check if this call has a \p this parameter.
  ///
  /// \returns     True if this call has a \p this parameter.
  bool hasThis() { return HasThisPtr; }

  /// \brief Check if this is call from a \p jmp opcode.
  ///
  /// The MSIL \p jmp opcode allows one method to branch directly to the start
  /// of another. Implementation of \p jmp is similar in some respects to calls
  /// so the \p ReaderCallTargetData is used for jmps as well.
  ///
  /// \returns     True if this call is from a \p jmp opcode.
  bool isJmp() { return IsJmp; }

  /// \brief Check if this call is a tail call candidate.
  ///
  /// True if this call is a candiate for tail call optimization. Note the
  /// value returned by this method may change over time as the reader does
  /// more in-depth checking.
  ///
  /// \returns     True if this call is currently a tail call candidate.
  bool isTailCall() { return IsTailCall; }

  /// \brief Check if this call is a recursive tail call candidate.
  ///
  /// A recursive tail call is a recursive call that is followed immediately
  /// by a \p ret (possibly allowing for \p nop or similar in between). It may
  /// or may not be marked with the \p tail prefix. If this method returns true
  /// then the current call site is a recursive tail call candidate. Note the
  /// value returned by this method may change over time as the reader does
  /// more in-depth checking.
  ///
  /// \returns     True if this call is a recurisve tail call candidate.
  bool isRecursiveTailCall() { return IsRecursiveTailCall; }

  /// \brief Check if this call is an unmarked tail call candidate.
  ///
  /// An unmarked tail call is a compatible call that is followed immediately
  /// by a \p ret (possibly allowing for \p nop or similar in between) that was
  /// not preceded by the \p tail prefix. Note the value returned by this
  /// method may change over time as the reader does more in-depth checking.
  ///
  /// \returns     True if this call is an unmarked tail call candidate.
  bool isUnmarkedTailCall() { return IsUnmarkedTailCall; }

  /// \brief Check if this call is a stub dispatch.
  ///
  /// Methods invoked via stub dispatch use specialized calling conventions
  /// that require the \p IndirectionCellNode to be passed in a particular
  /// register.
  ///
  /// \returns     True if this call is a stub dispatch.
  bool isStubDispatch() { return IndirectionCellNode ? true : false; }

  /// \brief Check if this call is indirect.
  ///
  /// Return true if this call originated from a \p calli opcode or a call
  /// requiring equivalent treatement.
  ///
  /// \returns    True if this call is an indirect call.
  bool isIndirect() { return IsIndirect; }

  /// \brief Check if this call is from a \p calli opcode.
  ///
  /// Return true if this call originated from a \p calli opcode.
  ///
  /// \returns    True if this call is from a \p calli opcode.
  bool isCallI() { return IsCallI; }

  /// Check if this call is a true direct call.
  ///
  /// A true direct call identified by the call info kind from the EE.
  ///
  /// \returns            True if the call is a true direct call.
  bool isTrueDirect() { return getCallInfo()->kind == CORINFO_CALL; }

  /// Check if this call is from \p newobj.
  /// \returns           True if so, false otherwise.
  bool isNewObj() { return IsNewObj; }

  /// Check if this call is from \p callvirt.
  /// \returns           True if so, false otherwise.
  bool isCallVirt() { return IsCallVirt; }

  /// \brief Check if this call requires a null check.
  ///
  /// There are a number of cases where the \p this parameter or similar
  /// must be null checked before a call. For example instance method calls
  /// made via \p CallVirt require \p this to be null checked even if the
  /// targeted method is not virtual.
  ///
  /// If the reader knows that some upstream computation that is part of the
  /// call sequence has already performed the necessary check, this method will
  /// return false even though the call considered as a whole requires a null
  /// check.
  ///
  /// \returns           True if null checks are required.
  bool needsNullCheck() { return NeedsNullCheck; }

  /// Check if this call target is an optimized delegate constructor.
  /// \returns           True if so, false otherwise.
  bool isOptimizedDelegateCtor() { return IsOptimizedDelegateCtor; }

  /// \brief Check if this call had a readonly prefix.
  ///
  /// The \p ldelema opcode may be implemented via a helper call. It can
  /// also be preceded by the readonly prefix (see Ecma III.2.3). Return
  /// true if this call target is a readonly ldelema.
  ///
  /// \returns   True if this is a readonly array address computation call.
  bool isReadOnlyCall() { return IsReadonlyCall; }

  /// Get the token for the delegate constructor when the reader has detected
  /// the ldftn/newobj delegate construction pattern.
  ///
  /// \returns    Token for the delegate constructor.
  mdToken getLoadFtnToken() { return LoadFtnToken; }

  /// \brief Check if this is a basic call to the target.
  ///
  /// If the client knows that this call is a direct call to the target
  /// it may be able to perform certain optimizations, like recognizing the
  /// target as an intrinsic and expanding it inline.
  ///
  /// \returns   True if the call that the client might want to optimize.
  bool isBasicCall() {
    return !IsIndirect && !IsNewObj && !isJmp() && isTrueDirect();
  }

  /// \brief Return the intrinsic ID, if any.
  ///
  /// Certain calls may be expanded inline into known instruction sequences or
  /// translated into calls to specific helper routines. This method returns
  /// the intrinsic ID in cases where this is possible, and
  /// \p CORINFO_INTRINSIC_Illegal if not.
  ///
  /// \returns Intrinsic ID or \p CORINFO_INTRINSIC_Illegal.
  CorInfoIntrinsics getCorInstrinsic() { return CorIntrinsicId; }

  /// \brief Record the result of the common tail call checks.
  ///
  /// This method takes as input the return value from \p commonTailCallChecks
  /// and updates the call target data appropriately if tail calls are not
  /// possible.
  ///
  /// \param CanTailCall      true if a tail call is still possible.
  /// \returns                true if a tail call is still possible.
  bool recordCommonTailCallChecks(bool CanTailCall) {
    if (!CanTailCall) {
      IsTailCall = false;
      IsRecursiveTailCall = false;
      IsUnmarkedTailCall = false;
      return false;
    }
    return true;
  }

  /// \brief Return method handle, if known exactly.
  ///
  /// Returns nullptr if we either can't know the call target statically or if
  /// we have a method handle it is only representative. Think of a virtual
  /// call, where the target is the baseclass or interface method handle, *NOT*
  /// the actual target. Otherwise it returns the same result as
  /// \p getMethodHandle.
  ///
  /// \returns Method handle for the call target, or nullptr.
  CORINFO_METHOD_HANDLE getKnownMethodHandle() {
    if (IsCallI || !IsCallInfoValid || (CallInfo.kind != CORINFO_CALL))
      return nullptr;
    return TargetMethodHandle;
  }

  /// \brief Record that there is an optimized ctor for this delegate.
  ///
  /// In some cases the EE may provide an alternate, optimized constructor
  /// for a delegate. This method records the handle for that constructor.
  ///
  /// \param NewTargetMethodHandle    Method handle for the optimized ctor.
  void setOptimizedDelegateCtor(CORINFO_METHOD_HANDLE NewTargetMethodHandle);

  /// \brief Return the runtime signature of the call target.
  ///
  /// The runtime signature may differ from the metadata signature for a variety
  /// of reasons.
  ///
  /// \returns The runtime signature of the call target.
  const ReaderCallSignature &getCallTargetSignature() const {
    return CallTargetSignature;
  }
};

// Interface to GenIR defined EHRegion structure
// Implementation Supplied by Jit Client
EHRegionList *rgnListGetNext(EHRegionList *EhRegionList);
void rgnListSetNext(EHRegionList *EhRegionList, EHRegionList *Next);
EHRegion *rgnListGetRgn(EHRegionList *EhRegionList);
void rgnListSetRgn(EHRegionList *EhRegionList, EHRegion *Rgn);
ReaderBaseNS::RegionKind rgnGetRegionType(EHRegion *EhRegion);
void rgnSetRegionType(EHRegion *EhRegion, ReaderBaseNS::RegionKind Type);
uint32_t rgnGetStartMSILOffset(EHRegion *EhRegion);
void rgnSetStartMSILOffset(EHRegion *EhRegion, uint32_t Offset);
uint32_t rgnGetEndMSILOffset(EHRegion *EhRegion);
void rgnSetEndMSILOffset(EHRegion *EhRegion, uint32_t Offset);
IRNode *rgnGetHead(EHRegion *EhRegion);
void rgnSetHead(EHRegion *EhRegion, IRNode *Head);
IRNode *rgnGetLast(EHRegion *EhRegion);
void rgnSetLast(EHRegion *EhRegion, IRNode *Last);
bool rgnGetIsLive(EHRegion *EhRegion);
void rgnSetIsLive(EHRegion *EhRegion, bool Live);
void rgnSetParent(EHRegion *EhRegion, EHRegion *Parent);
EHRegion *rgnGetParent(EHRegion *EhRegion);
/// \brief Determine if this region is lexically outside its parent in the tree
///
/// Handler regions are children of the \p try regions they protect in the
/// region tree, but lexically they come after (not inside) the protected
/// region.  This routine identifies them.
///
/// \param Region   The child region to check against its parent
/// \returns True iff this region is lexically outside its parent
bool rgnIsOutsideParent(EHRegion *Region);
void rgnSetChildList(EHRegion *EhRegion, EHRegionList *Children);
EHRegionList *rgnGetChildList(EHRegion *EhRegion);
bool rgnGetHasNonLocalFlow(EHRegion *EhRegion);
void rgnSetHasNonLocalFlow(EHRegion *EhRegion, bool NonLocalFlow);
IRNode *rgnGetEndOfClauses(EHRegion *EhRegion);
void rgnSetEndOfClauses(EHRegion *EhRegion, IRNode *Node);
IRNode *rgnGetTryBodyEnd(EHRegion *EhRegion);
void rgnSetTryBodyEnd(EHRegion *EhRegion, IRNode *Node);
ReaderBaseNS::TryKind rgnGetTryType(EHRegion *EhRegion);
void rgnSetTryType(EHRegion *EhRegion, ReaderBaseNS::TryKind Type);
int rgnGetTryCanonicalExitOffset(EHRegion *TryRegion);
void rgnSetTryCanonicalExitOffset(EHRegion *TryRegion, int32_t Offset);
EHRegion *rgnGetExceptFilterRegion(EHRegion *EhRegion);
void rgnSetExceptFilterRegion(EHRegion *EhRegion, EHRegion *FilterRegion);
EHRegion *rgnGetExceptTryRegion(EHRegion *EhRegion);
void rgnSetExceptTryRegion(EHRegion *EhRegion, EHRegion *TryRegion);
bool rgnGetExceptUsesExCode(EHRegion *EhRegion);
void rgnSetExceptUsesExCode(EHRegion *EhRegion, bool UsesExceptionCode);
EHRegion *rgnGetFilterTryRegion(EHRegion *EhRegion);
void rgnSetFilterTryRegion(EHRegion *EhRegion, EHRegion *TryRegion);
EHRegion *rgnGetFilterHandlerRegion(EHRegion *EhRegion);
void rgnSetFilterHandlerRegion(EHRegion *EhRegion, EHRegion *Handler);
EHRegion *rgnGetFinallyTryRegion(EHRegion *FinallyRegion);
void rgnSetFinallyTryRegion(EHRegion *FinallyRegion, EHRegion *TryRegion);
bool rgnGetFinallyEndIsReachable(EHRegion *FinallyRegion);
void rgnSetFinallyEndIsReachable(EHRegion *FinallyRegion, bool IsReachable);
EHRegion *rgnGetFaultTryRegion(EHRegion *FinallyRegion);
void rgnSetFaultTryRegion(EHRegion *FinallyRegion, EHRegion *TryRegion);
EHRegion *rgnGetCatchTryRegion(EHRegion *CatchRegion);
void rgnSetCatchTryRegion(EHRegion *CatchRegion, EHRegion *TryRegion);
mdToken rgnGetCatchClassToken(EHRegion *CatchRegion);
void rgnSetCatchClassToken(EHRegion *CatchRegion, mdToken Token);

/// Get the finally region attached to the given \p TryRegion, if any.
///
/// \param TryRegion   Try region to check for finally handler
/// \returns The finally protecting this try if it exists; else nullptr
EHRegion *getFinallyRegion(EHRegion *TryRegion);

/// \name Client Flow Graph interface
///
///@{

<<<<<<< HEAD
=======
/// \brief Class implementing an iterable list of flow graph edges.
///
/// Abstract class that serves as a common base for the client-supplied
/// predecessor and successor iterator implementations.
class FlowGraphEdgeIteratorImpl {
public:
  /// \brief Check if the iterator is at end.
  ///
  /// \returns True if there are no more edges to iterate.
  virtual bool isEnd() = 0;

  /// \brief Advance the iterato
  virtual void moveNext() = 0;

  /// \brief Obtain the sink for the current edge.
  /// \returns The sink (aka target or destination) node of the current edge.
  virtual FlowGraphNode *getSink() = 0;

  /// \brief Obtain the source for the current edge.
  /// \return The source (aka From) node of the current edge.
  virtual FlowGraphNode *getSource() = 0;
};

/// \brief Class representing an iterable list of flow graph edges.
///
/// An iterator for flow graph edges that does not assume there is an actual
/// object representing the edge. At construction time specify whether the
/// iterator can traverse the successor or predecessor edges of a block.
class FlowGraphEdgeIterator {
public:
  /// \brief Construct an iterator.
  ///
  /// This method must be implemented by the client.
  ///
  /// \param Block         The basic block to use as edge source or sink.
  /// \param IsSuccessor   If true, iterate the successor edges of the block.
  FlowGraphEdgeIterator(FlowGraphNode *Block, bool IsSuccessor);

  /// \brief Move-Construct an iterator from an rvalue reference.
  /// \param Other   Temporary iterator to copy state from.
  FlowGraphEdgeIterator(FlowGraphEdgeIterator &&Other)
      : Impl(std::move(Other.Impl)) {}

  FlowGraphEdgeIterator(const FlowGraphEdgeIterator &) = delete;
  FlowGraphEdgeIterator &operator=(const FlowGraphEdgeIterator &) = delete;

  /// \brief Check if the iterator is at end.
  ///
  /// \returns True if there are no more edges to iterate.
  bool isEnd() { return Impl->isEnd(); }

  /// \brief Advance the iterator.
  void moveNext() { Impl->moveNext(); }

  /// \brief Obtain the sink for the current edge.
  /// \returns The sink (aka target or destination) node of the current edge.
  FlowGraphNode *getSink() { return Impl->getSink(); }

  /// \brief Obtain the source for the current edge.
  /// \return The source (aka From) node of the current edge.
  FlowGraphNode *getSource() { return Impl->getSource(); }

private:
  std::unique_ptr<FlowGraphEdgeIteratorImpl> Impl;
};

/// \brief Obtain an iterator for the successor edges of a FlowGraphNode
///
/// \param FgNode   The FlowGraphNode of interest.
/// \returns        An iterator for the successor edges.
FlowGraphEdgeIterator fgNodeGetSuccessors(FlowGraphNode *FgNode);

/// \brief Obtain an iterator for the predecessor edges of a FlowGraphNode
///
/// \param FgNode   The FlowGraphNode of interest.
/// \returns        An itetrator for the predecessor edges.
FlowGraphEdgeIterator fgNodeGetPredecessors(FlowGraphNode *FgNode);

>>>>>>> 04de2301
/// \brief Get the IRNode that is the label for a flow graph node.
///
/// \param  FgNode  The FlowGraphNode of interest.
/// \returns        The label for the flow graph node.
IRNode *fgNodeGetStartIRNode(FlowGraphNode *FgNode);

/// \brief Get the first insertion point IR node in a flow graph node.
///
/// \param  FgNode  The FlowGraphNode of interest.
/// \returns        The first insertion point.
IRNode *fgNodeGetStartInsertIRNode(FlowGraphNode *FgNode);

/// \brief Get the global verification data for a flow graph node.
///
/// \param  FgNode  The FlowGraphNode of interest.
/// \returns        The global verification data for the node.
GlobalVerifyData *fgNodeGetGlobalVerifyData(FlowGraphNode *Fg);

/// \brief Set the global verification data for a flow graph node.
///
/// \param  FgNode  The FlowGraphNode of interest.
/// \param  GvData  The global verification data to associate.
void fgNodeSetGlobalVerifyData(FlowGraphNode *Fg, GlobalVerifyData *GvData);

/// \brief Get this flow graph node's number.
///
/// \param  FgNode  The FlowGraphNode of interest.
/// \returns        Number in range [0, number of blocks] unique to this node.
uint32_t fgNodeGetBlockNum(FlowGraphNode *Fg);

/// \brief Check if an iterator is at the end of its iteration range.
///
/// \param Iterator  The iterator in question.
/// \returns         True if the iterator is not yet at the end.
bool fgEdgeIteratorIsEnd(FlowGraphEdgeIterator &Iterator);

/// \brief Advance a flow graph iterator to the next successor edge.
///
/// \param Iterator  The iterator in question.
/// \returns         False if there are no more successor edges.
bool fgEdgeIteratorMoveNextSuccessor(FlowGraphEdgeIterator &Iterator);

/// \brief Advance a flow graph  iterator to the next predecessor edge.
///
/// \param Iterator  The iterator in question.
/// \returns         False if there are no more predecessor edges.
bool fgEdgeIteratorMoveNextPredecessor(FlowGraphEdgeIterator &Iterator);

/// \brief Get the source flow graph node for the iterator's current edge.
///
/// \param  Iterator The iterator in question.
/// \returns         The source FlowGraphNode.
FlowGraphNode *fgEdgeIteratorGetSource(FlowGraphEdgeIterator &Iterator);

/// \brief Get the sink flow graph node for the iterator's current edge.
///
/// \param  Iterator The iterator in question.
/// \returns         The sink FlowGraphNode.
FlowGraphNode *fgEdgeIteratorGetSink(FlowGraphEdgeIterator &Iterator);

/// \brief Determine if the iterator's current edge represents exceptional
/// control flow.
///
/// \param  Iterator The iterator in question.
/// \returns         True if iterator's current edge describes exceptional flow.
bool fgEdgeIsNominal(FlowGraphEdgeIterator &Iterator);

#ifdef CC_PEVERIFY
/// \brief Mark the iterator's current edge as representing fake control flow
/// added to ensureall blocks are reachable from the head block.
///
/// \param   Iterator  The iterator in question.
void fgEdgeListMakeFake(FlowGraphEdgeIterator &FgEdgeIterator);
#endif

/// \brief Advance a successor edge iterator to the next edge that represents
/// actual (non-exceptional) control flow.
///
/// \param Iterator  The iterator in question.
/// \returns         False if there are no more non-exceptional edges.
bool fgEdgeIteratorMoveNextSuccessorActual(FlowGraphEdgeIterator &Iterator);

/// \brief Advance a predecessor edge iterator to the next edge that represents
/// actual (non-exceptional) control flow.
///
/// \param Iterator  The iterator in question.
/// \returns         False if there are no more non-exceptional edges.
bool fgEdgeIteratorMoveNextPredecessorActual(
    FlowGraphEdgeIterator &FgEdgeIterator);

<<<<<<< HEAD
=======
/// \brief Obtain an iterator for the actual (non-exceptional) successor edges
/// of a FlowGraphNode
///
/// \param FgNode   The FlowGraphNode of interest.
/// \returns        An iterator for the actual successor edges.
FlowGraphEdgeIterator fgNodeGetSuccessorsActual(FlowGraphNode *Fg);

/// \brief Obtain an iterator for the actual (non-exceptional) predecessor edges
/// of a FlowGraphNode
///
/// \param FgNode   The FlowGraphNode of interest.
/// \returns        An iterator for the actual predecessor edges.
FlowGraphEdgeIterator fgNodeGetPredecessorsActual(FlowGraphNode *Fg);

>>>>>>> 04de2301
///@}

/// \name Client IR interface
///
///@{

/// \brief Iterate forward through the client IR
///
/// Within a basic block, the client IR nodes will form a linear sequence.
/// This method advances from one node to the next in that sequence.
///
/// \param Node    The current IR node
/// \returns       The next IR node
IRNode *irNodeGetNext(IRNode *Node);

/// \brief Searching forward, find the first IR node with an MSIL offset
/// greater or equal to the indicated offset.
///
/// Ask the client to scan forward through the IR starting \p Node, searching
/// for a Node whose MSIL offset is greater than or equal to the provided
/// \p Offset.
///
/// \param Node        The starting node for the search
/// \param Offset      The MSIL offset
/// \returns           The first IR node that is at/after the indicated offset
IRNode *irNodeGetInsertPointAfterMSILOffset(IRNode *Node, uint32_t Offset);

/// \brief Searching backwards, find the first IR node with an MSIL offset less
/// than the indicated offset.
///
/// Ask the client to scan backwards through the IR starting \p Node, searching
/// for a Node whose MSIL offset is less than the provided \p Offset.
///
/// \param Node        The starting node for the search
/// \param Offset      The MSIL offset
/// \returns           The first IR node that is before the indicated offset
IRNode *irNodeGetInsertPointBeforeMSILOffset(IRNode *Node, uint32_t Offset);

/// Get the first IR node in the indicated IR node's block
///
/// \param HandlerStartNode   The indicated IR node
/// \returns                  The first IR node in the same block
IRNode *
irNodeGetFirstLabelOrInstrNodeInEnclosingBlock(IRNode *HandlerStartNode);

/// Get the MSIL offset for the indicated IR node
///
/// \param Node    The indicated IR node
/// \returns       MSIL offset for this IR node
uint32_t irNodeGetMSILOffset(IRNode *Node);

/// Set the MSIL offset for this IR node
///
/// \param Node      The node in question
/// \param Offset    The MSIL offset to use
void irNodeLabelSetMSILOffset(IRNode *Node, uint32_t Offset);

/// Set the MSIL offset for this exception branch IR node.
///
/// \param BranchNode      The node in question
/// \param Offset          The MSIL offset to use
void irNodeExceptSetMSILOffset(IRNode *BranchNode, uint32_t Offset);

/// Insert an IR node before another IR node
///
/// \param InsertionPoint    Existing IR to use as insertion point
/// \param NewNode           New IR to insert before \p InsertionPoint
void irNodeInsertBefore(IRNode *InsertionPoint, IRNode *NewNode);

/// Insert an IR node after another IR node
///
/// \param InsertionPoint    Existing IR to use as insertion point
/// \param NewNode           New IR to insert after \p InsertionPoint
void irNodeInsertAfter(IRNode *InsertionPoint, IRNode *NewNode);

/// Get the EH region for an IR node
///
/// \param Node       The IR node of interest
/// \returns          The EH region associated with \p Node
EHRegion *irNodeGetRegion(IRNode *Node);

/// Get the flow graph node for an IR node
///
/// \param Node       The IR node of interest
/// \returns          The flow graph node containing \p Node
FlowGraphNode *irNodeGetEnclosingBlock(IRNode *Node);

/// Determine if an IR node is a label
///
/// \param Node       The IR node of interest
/// \returns          True iff \p Node is a label
bool irNodeIsLabel(IRNode *Node);

/// Determine if this  IR node is a branch
///
/// \param Node   The  IR node to examine
/// \returns      True iff \p Node is a branch
bool irNodeIsBranch(IRNode *Node);

/// Determine if an IR node is an EH flow annotation
///
/// \param Node       The IR node of interest
/// \returns          True iff \p Node is an EH flow annotation
bool irNodeIsEHFlowAnnotation(IRNode *Node);

/// Determine if an IR node is an EH handler flow annotation
///
/// \param Node       The IR node of interest
/// \returns          True iff \p Node is an EH handler flow annotation
bool irNodeIsHandlerFlowAnnotation(IRNode *Node);

///@}

/// \name Client BranchList interface
/// Used by \p fgFixRecursiveEdges to undo branches added by the optimistic
/// recursive tail call transformation. Implementation supplied by the client.
///@{

/// Get the next branch list item
///
/// \param BranchList    Current list item
/// \returns             Next list item
BranchList *branchListGetNext(BranchList *BranchList);

/// Get the client IR for a branch list item
///
/// \param BranchList    Current list item
/// \returns             Client IR for the item
IRNode *branchListGetIRNode(BranchList *BranchList);

///@}

/// Record information about a branch for verification
struct VerificationBranchInfo {
  uint32_t SrcOffset;           ///< MSIL offset of the branch
  uint32_t TargetOffset;        ///< MSIL offset of the branch target
  IRNode *BranchOp;             ///< Client IR for the branch
  bool IsLeave;                 ///< True if branch is from a leave opcode
  VerificationBranchInfo *Next; ///< Next branch to verify
};

/// Translate a call opcode from the general MSIL opcode enumeration into
/// the call-specific opcode enumeration.
/// \param Opcode     MSIL opcode
/// \returns          MSIL call opcode
ReaderBaseNS::CallOpcode remapCallOpcode(ReaderBaseNS::OPCODE Opcode);

/// \brief Parameters needed for converting MSIL to client IR for
/// a particular flow graph node.
///
/// The MSIL conversion for a flow graph node happens within a protected region
/// set up by \p readBytesForFlowGraphNode. This struct is used to pass state
/// information back and forth to the helper method.
struct ReadBytesForFlowGraphNodeHelperParam {
  ReaderBase *This;          ///< The base reader instance
  ReaderException *Excep;    ///< Captured exception state
  FlowGraphNode *Fg;         ///< The flow graph node being processed
  bool IsVerifyOnly;         ///< True if the reader is just verifying
  uint32_t CurrentOffset;    ///< Offset within the IL stream
  bool LocalFault;           ///< True if the current node failed
                             ///< verification
  bool HasFallThrough;       ///< True if the control flows off the end
                             ///< of this node into the next one
  VerificationState *VState; ///< Verifier state for the node
  bool VerifiedEndBlock;     ///< True if we've verified the block has
                             ///< an appropriate ending
};

static const int32_t SizeOfCEECall = 5; ///< size of MSIL call plus operand

/// \brief \p ReaderBase is an abstract base class for tools that need to
/// both model MSIL and interact with the CoreCLR ExecutionEngine or some
/// similar repository of knowledge.
///
/// \p ReaderBase is intended to be used as a traversal agent through
/// MSIL for a derived \p Reader class (aka *Client*) with more specialized
/// requirements.
///
/// For instance an MSIL Verifier or a JIT might derive from \p ReaderBase
/// and provide suitable implementations of the companion classes.
class ReaderBase {
  friend class ReaderCallTargetData;

public:
  // Public because it is read and written for inlining support.
  CORINFO_METHOD_INFO *MethodInfo;

  // Normally the same as m_methodInfo->ftn, except for when inlining
  // shared generic methods and the call site provides instantiation
  // information.
  CORINFO_CONTEXT_HANDLE ExactContext;

  // This is the root method being compiled not any inlinee
  CORINFO_METHOD_HANDLE MethodBeingCompiled;

  // The reader's operand stack. Public because of inlining and debug prints
  ReaderStack *ReaderOperandStack;

  // Used in both first and second pass
  // Public for debug printing
  EHRegion *CurrentRegion;

  FlowGraphNode *CurrentFgNode;

  /// True if this method contains the 'localloc' MSIL opcode.
  bool HasLocAlloc;

  /// True if the client has optimistically transformed tail.
  /// recursion into a branch.
  bool HasOptimisticTailRecursionTransform;

  /// The current instruction's IL offset.
  uint32_t CurrInstrOffset;

  /// The next instruction's IL offset.
  uint32_t NextInstrOffset;

private:
  // Private data (not available to derived client class)
  ICorJitInfo *JitInfo;
  uint32_t Flags; // original flags that were passed to compileMethod

  // SEQUENCE POINT Info
  ReaderBitVector *CustomSequencePoints;

  // Fg Info - unused after fg is built

  // NodeOffsetListArray is an ordered array of FlowGraphNodeOffsetList*.
  // Each entry is a pointer to a FlowGraphNodeOffsetList which will contain at
  // most LABEL_LIST_ARRAY_STRIDE elements. The FlowGraphNodeOffsetLists
  // are maintained in order, which helps later replacement of temp branch
  // targets with real ones.
  FlowGraphNodeOffsetList **NodeOffsetListArray;
  uint32_t NodeOffsetListArraySize;

  VerificationBranchInfo *BranchesToVerify;

  // Block array, maps fg node blocknum to optional block data
  FgData **BlockArray;

protected:
  uint32_t CurrentBranchDepth;

  // EH Info
  EHRegion *EhRegionTree;
  EHRegionList *AllRegionList;

  // \brief Indicates that null checks use explicit compare+branch IR sequences
  //
  // Compiling with this set to false isn't really supported (the generated IR
  // would not have sufficient EH annotations), but it is provided as a mock
  // configuration flag to facilitate experimenting with what the IR/codegen
  // could look like with null checks folded onto loads/stores.
  static const bool UseExplicitNullChecks = true;

  // \brief Indicates that divide-by-zero checks use explicit compare+branch IR
  //
  // Compiling with this set to false isn't really supported (the generated IR
  // would not have sufficient EH annotations), but it is provided as a mock
  // configuration flag to facilitate experimenting with what the IR/codegen
  // could look like with divide-by-zero checks folded onto divides.
  static const bool UseExplicitZeroDivideChecks = true;

  /// \brief Suppresses generation of code to handle exceptions
  ///
  /// This flag can be used when bringing up a new runtime target that doesn't
  /// yet have exception handling support implemented.  If this flag is set,
  /// no EH clauses will be reported to the runtime, but any code that doesn't
  /// dynamically throw exceptions will be handled correctly.
  static const bool SuppressExceptionHandlers = false;

  // Verification Info
public:
  bool VerificationNeeded;
  bool IsVerifiableCode; // valid only if VerificationNeeded is set
  bool VerHasCircularConstraints;
  bool NeedsRuntimeCallout;

private:
  bool VerTrackObjCtorInitState;
  bool VerThisInitialized;
  uint32_t NumVerifyParams;
  uint32_t NumVerifyAutos;
  bool ThisPtrModified;
  VerType *ParamVerifyMap;
  VerType *AutoVerifyMap;
  mdToken VerLastToken;
  mdToken LastLoadToken;
  ReaderBitVector *LegalTargetOffsets;

#ifdef CC_PEVERIFY
protected:
  // PEverify needs to squirrel away some info on method init to use later
  void *PEVerifyErrorHandler;
  void *PEVerifyThis;

public:
#define ERROR_MSG_SIZE 4096
  WCHAR ExtendedErrorMessage[ERROR_MSG_SIZE];
#endif
protected:
private:
  // Global Verification Info
  uint16_t *GvStackPop;
  uint16_t *GvStackPush;
  GlobalVerifyData *GvWorklistHead;
  GlobalVerifyData *GvWorklistTail;

  /// \brief Process the next element (argument or local) in a signature
  ///
  /// Utility routine used by \p buildUpParams and \p buildUpLocals to iterate
  /// through a signature and obtain more detailed information about each
  /// element.
  ///
  /// \param ArgListHandle   Handle for the current element of the signature
  /// \param Sig             The signature being iterated over.
  /// \param CorType [out]   Optional; the CorInfoType of the current element.
  /// \param Class [out]     Optional; the class handle of the current element.
  /// \param IsPinned [out]  Optional; true if the current element is pinned.
  ///
  /// \returns Handle for the next element of the signature.
  CORINFO_ARG_LIST_HANDLE argListNext(CORINFO_ARG_LIST_HANDLE ArgListHandle,
                                      CORINFO_SIG_INFO *Sig,
                                      CorInfoType *CorType = nullptr,
                                      CORINFO_CLASS_HANDLE *Class = nullptr,
                                      bool *IsPinned = nullptr);

  /// \brief Set up parameters
  ///
  /// Uses the method signature and information from the EE to direct the
  /// client to set up processing for method parameters.
  ///
  /// \param Signature  The signature for the method being compiled.
  void buildUpParams(const ReaderMethodSignature &Signature);

  /// \brief Set up locals (autos)
  ///
  /// Uses the local signature to direct the client to set up processing
  /// for local variables in the method.
  void buildUpAutos();

public:
  bool AreInlining;

  /// \brief Constructor
  ///
  /// Initializes the base part of the reader object, setting all fields to
  /// zero, and then initializing key fields from the parameters.
  ///
  /// \param CorJitInfo    The jit interface for this method
  /// \param MethodInfo    The method description provided by the EE
  /// \param Flags         Flags indicating various options for processing.
  ///                      \see \p CorJitFlag for more details.
  ReaderBase(ICorJitInfo *CorJitInfo, CORINFO_METHOD_INFO *MethodInfo,
             uint32_t Flags);

  /// \brief Main entry point for the reader
  ///
  /// This method orchestrates client processing of the MSIL for the method
  /// specified by the constructor parameters. The processing runs in a series
  /// of steps:
  /// 1. Pre pass to allow the client to do initialization
  /// 2. Setup: get sequents points, verify the exception information,
  ///    build a region tree for exception handling, look for special keep
  ///    alive parameters
  /// 3. Build a flow graph for the method. Client is invoked on the explicit
  ////   control flow inducing instructions in the MSIL.
  /// 4. Middle pass to allow the client to process the flow graph
  /// 5. Depth-first preorder traversal of the blocks in the flow graph. Client
  ///    is invoked on each instruction in the block.
  /// 6. Flow graph cleanup
  /// 7. Final pass to allow the client a chance to finish up
  void msilToIR();

  /// \brief Set up some basic method information.
  ///
  /// Uses the method info from the EE to compute the method signature and
  /// number of local variables for the method being compiled.
  ///
  /// \param HasSecretParameter  Indicates whether or not this method accepts
  ///                            a secret parameter.
  /// \param Signature [out]     Upon return, signature information for the
  ///                            method being compiled.
  /// \param NumAutos [out]      Upon return, the number of local variables for
  ///                            the method being compiled.
  void initMethodInfo(bool HasSecretParameter, ReaderMethodSignature &Signature,
                      uint32_t &NumAutos);

  /// \brief Set up parameters and locals (autos)
  ///
  /// Uses the method and local signatures and information from the EE to
  /// direct client processing for the method parameters and the local
  /// variables of the method.
  ///
  /// \param Signature  Signature information for the method being compiled, as
  ///                   copmuted by \p initMethodInfo.
  void initParamsAndAutos(const ReaderMethodSignature &Signature);

  /// \brief Build the flow graph for the method.
  ///
  /// Create a flow graph for the method. This determines which range of
  /// MSIL instructions will lie within each node in the flow graph,
  /// and also builds associations between the nodes and the EH regions.
  ///
  /// \param FgTail [out] The last flow graph node in the graph.
  /// \returns The first flow graph node in the graph.
  FlowGraphNode *buildFlowGraph(FlowGraphNode **FgTail);

  /// \brief Split a flow graph node (aka block).
  ///
  /// Break the indicated \p Block into two blocks, with the divsion
  /// happening at the indicated MSIL \p Offset. The client method
  /// \p fgSplitBlock is invoked to allow the client to update its model
  /// of the code as necessary.
  ///
  /// \param Block   The flow graph mode to split
  /// \param Offset  The MSIL offset of the split point. Must be within
  ///                the MSIL range for the block.
  /// \param Node    The IR node corresponding to the split point.
  /// \returns       The new node.
  FlowGraphNode *fgSplitBlock(FlowGraphNode *Block, uint32_t Offset,
                              IRNode *Node);

  /// \brief Debug-only reader function to print MSIL of the current method.
  void printMSIL();

  /// \brief Debug-only reader function to print range of MSIL.
  ///
  /// Print the MSIL in the buffer for the given range. Output emitted via
  /// \p dbPrint().
  ///
  /// \param Buf           Buffer containing MSIL bytecode.
  /// \param StartOffset   Initial offset for the range to print.
  /// \param EndOffset     Ending offset for the range to print.
  static void printMSIL(uint8_t *Buf, uint32_t StartOffset, uint32_t EndOffset);

  /// \brief Determine the effect of this instruction on the operand stack.
  ///
  /// Many MSIL instructions push or pop operands from the stack, or both pop
  /// and push operands. This method determines the net number of pushes and
  /// pops for a particular instruction.
  ///
  /// \param Opcode     The MSIL opcode for the instruction.
  /// \param Operand    For call opcodes with signature tokens, pointer to the
  ///                   token value in the IL stream.
  /// \param Pop [out]  Number of operands popped from the stack.
  /// \param Push [out] Number of operands pushed onto the stack.
  void getMSILInstrStackDelta(ReaderBaseNS::OPCODE Opcode, uint8_t *Operand,
                              uint16_t *Pop, uint16_t *Push);

  /// \brief Check options to as to whether to do the tail call opt
  ///
  /// Derived class will provide an implementation that is correct for the
  /// client.
  ///
  /// \returns true if tail call opt is enabled.
  virtual bool doTailCallOpt() = 0;

  /// \brief Check options to as to whether to use SIMD intrinsic.
  ///
  /// Derived class will provide an implementation that is correct for the
  /// client.
  ///
  /// \returns true if simd intrinsic opt is enabled.
  virtual bool doSimdIntrinsicOpt() = 0;

private:
  /// \brief Determine if a call instruction is a candidate to be a tail call.
  ///
  /// The client may decide to give special tail-call treatment to calls that
  /// are followed closely by returns, even if the calls are not marked with
  /// the tail prefix. This method determines if such treatment is possible.
  ///
  /// \param ILInput       Pointer to the start of the MSIL bytecode stream.
  /// \param ILInputSize   Length of the MSIL bytecode stream.
  /// \param NextOffset    Offset into the stream just past the call.
  /// \param Token         Token value for calls that have sig tokens.
  ///
  /// \returns             True if treating this call as a tail call is
  ///                      reasonble.
  bool isUnmarkedTailCall(uint8_t *ILInput, uint32_t ILInputSize,
                          uint32_t NextOffset, mdToken Token);

  /// \brief Helper method called from \p isUnmarkedTailCall.
  ///
  /// \param ILInput       Pointer to the start of the MSIL bytecode stream.
  /// \param ILInputSize   Length of the MSIL bytecode stream.
  /// \param NextOffset    Offset into the stream just past the call.
  /// \param Token         Token value for calls that have sig tokens.
  ///
  /// \returns             True if treating this call as a tail call is
  ///                      reasonble.
  bool isUnmarkedTailCallHelper(uint8_t *ILInput, uint32_t ILInputSize,
                                uint32_t NextOffset, mdToken Token);

  /// \brief Check if the current instruction is a valid explicit tail call.
  ///
  /// Verify that this call is a valid explicit tail call. The call must be
  /// closely followed by a return.
  ///
  /// \param ILOffset       Offset of the call instruction in the IL stream.
  /// \param AllowPop       true if it is acceptable for the call to be.
  ///                       followed by a single pop before reaching the.
  ///                       return.
  /// \returns              True if the current instruction is a valid explicit
  ///                       tail call.
  bool checkExplicitTailCall(uint32_t ILOffset, bool AllowPop);

  /// \brief Convert the MSIL for this flow graph node into the client IR.
  ///
  /// Orchestrates client processing the MSIL in this flow graph node,
  /// filling in the block contents. This outer method sets up a parameter
  /// block for its helper method and the invokes its helper within a protected
  /// region so that various errors can be caught and handled appropriately.
  ///
  /// \param Fg                 The flow graph node to process.
  /// \param IsVerifyOnly       True if the reader is only verifying the MSIL.
  void readBytesForFlowGraphNode(FlowGraphNode *Fg, bool IsVerifyOnly);

  /// \brief Helper method for \p readBytesForFlowGraphNode.
  ///
  /// Helper method that orchestrates client processing the MSIL in a flow
  /// graph node specified by the parameters.
  ///
  /// \param Param              Encapsulated state from the main method.
  void
  readBytesForFlowGraphNodeHelper(ReadBytesForFlowGraphNodeHelperParam *Param);

protected:
  /// \brief Create or return a flow graph node for the indicated offset.
  ///
  /// This method sees if there is an existing flow graph node that begins at
  /// the indicated target. If so, \p Node is set to this block. If not, a
  /// temporary block is allocated to use as a target, and an entry is added
  /// to the \p NodeOffsetListArray so a subsequent pass can update the
  /// temporary target blocks to real target blocks.
  ///
  /// \param Node [out]          Node to use as the branch target.
  /// \param TargetOffset        MSIL offset of the branch target.
  /// \returns                   List node of target in offset list.
  FlowGraphNodeOffsetList *fgAddNodeMSILOffset(FlowGraphNode **Node,
                                               uint32_t TargetOffset);

  /// Get the innermost fault or finally region enclosing the given \p Offset.
  ///
  /// \param Offset  MSIL offset of interest.
  /// \returns The innermost fault or finally region enclosing \p Offset if one
  ///          exists; nullptr otherwise.
  EHRegion *getInnermostFaultOrFinallyRegion(uint32_t Offset);

  /// Find the next-innermost region enclosing the given \p Offset.
  ///
  /// \param OuterRegion Limit search to regions nested inside OuterRegion.
  /// \param Offset      Limit search to regions enclosing Offset.
  /// \returns The outermost region that is nested inside \p OuterRegion and
  ///          that includes \p Offset, if such a region exists; else nullptr.
  EHRegion *getInnerEnclosingRegion(EHRegion *OuterRegion, uint32_t Offset);

  /// Process first entry to a region during 1st-pass flow-graph construction
  ///
  /// \param Region   \p EHRegion being entered
  virtual void fgEnterRegion(EHRegion *Region) = 0;

private:
  /// \brief Check if this offset is the start of an MSIL instruction.
  ///
  /// Helper used to check whether branch targets and similar are referring
  /// to the start of instructions.
  ///
  /// \param Offset     Offset into the MSIL stream.
  /// \returns          True if \p Offset is the start of an MSIL instruction.
  bool isOffsetInstrStart(uint32_t Offset);

  // \brief Get custom sequence points.
  ///
  /// This method checks with the EE to see if there are any debugger-specified
  /// sequence points in the method. The results of this call is a bit vector
  /// of offsets, stored in \p CustomSequencePoints. The native offsets that
  /// correspond to these sequence points must be reported back in debug
  /// information.
  void getCustomSequencePoints();

  /// \name FlowGraph
  ///{@

  /// \brief Build the flow graph for the method.
  ///
  /// Walks the MSIL in the buffer, looking for explicit control flow
  /// instructions (branches and similar). Uses these to instruct the client
  /// to produce a flow graph describing the method's control flow.
  ///
  /// \param Buffer      Buffer of MSIL bytecodes.
  /// \param BufferSize  Length of the buffer in bytes.
  /// \returns           Head node of the flow graph.
  FlowGraphNode *fgBuildBasicBlocksFromBytes(uint8_t *Buffer,
                                             uint32_t BufferSize);

  /// \brief First pass of flow graph construction.
  ///
  /// This pass determines the legal starting points of all MSIL instructions,
  /// locates all block-ending instructions (branches and similar) and all
  /// branch targets, and builds blocks that end with the block-ending
  /// instructions and have appropriate flow graph edges to successor blocks.
  ///
  /// \param Fg          Nominal entry node for the method.
  /// \param Buffer      Buffer of MSIL bytecodes.
  /// \param BufferSize  Length of the buffer in bytes.
  void fgBuildPhase1(FlowGraphNode *Fg, uint8_t *Buffer, uint32_t BufferSize);

  /// Create initial global verification data for all blocks in the flow graph.
  ///
  /// \param HeadBlock   Initial block in the flow graph.
  void fgAttachGlobalVerifyData(FlowGraphNode *HeadBlock);

  /// Perform special case repair for recursive tail call and localloc.
  ///
  /// The flow graph builder can optimistically describe recursive tail
  /// calls as branches back to the start of the method. However this must
  /// be undone if the method being compiled contains a localloc.
  ///
  /// \param HeadBlock   Initial block in the flow graph.
  void fgFixRecursiveEdges(FlowGraphNode *HeadBlock);

  /// Helper method for building up the cases of a switch.
  ///
  /// \param SwitchNode    The client IR representing the switch.
  /// \param LabelNode     The client IR representing the case target.
  /// \param Element       The switch value for this case.
  /// \returns             The case node added to the switch.
  IRNode *fgAddCaseToCaseListHelper(IRNode *SwitchNode, IRNode *LabelNode,
                                    uint32_t Element);

  /// \brief Add the unvisited successors of this block to the worklist.
  ///
  /// This method scans all the successor blocks of \p CurrBlock, and
  /// if there are any unvisited ones, creates new work list nodes for these
  /// successors, marks them as visited, and prepends them, returning a new
  /// worklist head node.
  ///
  /// \param Worklist       The current worklist of blocks.
  /// \param CurrBlock      The block to examine for unvisited successors.
  /// \returns              Updated worklist of blocks.
  FlowGraphNodeWorkList *
  fgPrependUnvisitedSuccToWorklist(FlowGraphNodeWorkList *Worklist,
                                   FlowGraphNode *CurrBlock);

  /// \brief Remove this flow graph node and associated client IRNodes.
  ///
  /// This method removes \p Block from the flow graph along with all
  /// incoming and outgoing edges. It also invokes \p fgDeleteNodesFromBlock
  /// to enable the client to remove any IRNodes.
  ///
  /// \param Block          The block to delete
  void fgDeleteBlockAndNodes(FlowGraphNode *Block);

  /// \brief Ensure the start of the current region includes all labels
  ///        found right at the start of the region.
  ///
  /// Make sure that any instruction that targets this region via a
  /// label is targeting the inside of the region, by moving the region
  /// entry up before the labels as necessary.
  ///
  /// \param HandlerStartNode      First instruction in the region.
  void fgEnsureEnclosingRegionBeginsWithLabel(IRNode *HandlerStartNode);

  /// \brief Get the innermost region that contains this MSIL offset
  ///
  /// Scan the EH regions of the method looking for the smallest region
  /// that contains this MSIL offset.
  ///
  /// \param Offset        The MSIL offset in question.
  /// \returns             Pointer to the innermost region, or nullptr if none.
  EHRegion *fgGetRegionFromMSILOffset(uint32_t Offset);

  /// \brief Update the branches with temporary targets at this offset.
  ///
  /// When the flow graph is initially built, branches target temporary
  /// graph nodes. This function updates all of the branches that target
  /// a particular temporary node with the actual node representing the
  /// target in the flow graph.
  ///
  /// \param Offset             The MSIL offset of the branch target.
  /// \param TempBranchTarget   The placeholder node for the target.
  /// \param StartBlock         A node at an offset less than the target.
  /// \returns                  The updated target block.
  FlowGraphNode *fgReplaceBranchTarget(uint32_t Offset,
                                       FlowGraphNode *TempBranchTarget,
                                       FlowGraphNode *StartBlock);

  /// \brief Update all branches with temporary targets.
  ///
  /// Walks the list of branch target offsets, invoking
  /// \p fgReplaceBranchTarget to update all branches with that target to
  /// refer to the proper blocks.
  void fgReplaceBranchTargets();

  /// Process the end of a try region.
  /// \param EhRegion   The region to process.
  void fgInsertTryEnd(EHRegion *EhRegion);

  /// Place client IR into the start of the EH region that begins at Offset.
  ///
  /// \param Offset        MSIL offset of the start of an EH region.
  /// \param EHNode        Client IR to insert into the block that.
  ///                      starts that region.
  void fgInsertBeginRegionExceptionNode(uint32_t Offset, IRNode *EHNode);

  /// Place client IR into the end of the EH region that ends at Offset.
  ///
  /// \param Offset        MSIL offset of the end of an EH region.
  /// \param EHNode        Client IR to insert into the block that
  ///                      ends that region.
  void fgInsertEndRegionExceptionNode(uint32_t Offset, IRNode *EHNode);

  /// Add client IR for an EH region and all contained regions.
  ///
  /// \param Region    Root region to process.
  void fgInsertEHAnnotations(EHRegion *Region);

  /// \brief Create branch IR.
  ///
  /// Have the client create a branch to \p LabelNode from \p BlockNode.
  ///
  /// \param LabelNode       target block of the branch.
  /// \param BlockNode       source block for the branch.
  /// \param Offset          MSIL offset of the branch target.
  /// \param IsConditional   true if this is a conditional branch.
  /// \param IsNominal       true if this is a nominal branch.
  /// \returns               IRNode for the branch created.
  IRNode *fgMakeBranchHelper(IRNode *LabelNode, IRNode *BlockNode,
                             uint32_t Offset, bool IsConditional,
                             bool IsNominal);

  /// \brief Remove all unreachable blocks.
  ///
  /// Walk the flow graph and remove any block that cannot be reached from the
  /// head block. Blocks are removed by calling \p fgDeleteBlockAndNodes.
  ///
  /// Clients can override this if they have their own global dead block
  /// removal.
  ///
  /// \param FgHead     the head block of the flow graph.
  virtual void fgRemoveUnusedBlocks(FlowGraphNode *FgHead);

  /// \brief Remove all actual successor edges from this block.
  ///
  /// This method removes and deletes all actual successor edges of \p Block
  /// from the flow graph.
  ///
  /// \param Block          The block in question.
  void fgRemoveAllActualSuccessorEdges(FlowGraphNode *Block);

  /// Find the canonical landing point for leaves from an EH region.
  ///
  /// \param Region    The region in question.
  /// \returns         The MSIL offset of the canonical landing point.
  uint32_t fgGetRegionCanonicalExitOffset(EHRegion *Region);

  /// Buffer used by \p fgGetRegionCanonicalExitOffset for cases where
  /// there are large amounts of MSIL for the method.
  int32_t *FgGetRegionCanonicalExitOffsetBuff;

  /// Determine if a leave exits the enclosing EH region in a non-local manner.
  ///
  /// \param Fg                           flow graph node containing the leave.
  /// \param LeaveOffset                  MSIL offset of the leave.
  /// \param LeaveTarget                  MSIL offset of the leave's target.
  /// \param EndsWithNonLocalGoto [out]   Target of the leave is not the
  ///                                     canonical exit offset of the region.
  ///
  /// \returns True if this is a nonlocal leave.
  bool fgLeaveIsNonLocal(FlowGraphNode *Fg, uint32_t LeaveOffset,
                         uint32_t LeaveTarget, bool *EndsWithNonLocalGoto);

  ///@}

  // DomInfo - get and set properties of dominators
  void initBlockArray(uint32_t BlockCount);
  void *domInfoGetInfoFromDominator(
      FlowGraphNode *Fg, CorInfoHelpFunc Key1, CORINFO_CLASS_HANDLE Key2,
      bool *Key3, bool RequireSameRegion,
      void *(FgData::*Pmfn)(CorInfoHelpFunc Key1, CORINFO_CLASS_HANDLE Key2,
                            bool *Key3));

  FgData *domInfoGetBlockData(FlowGraphNode *Fg, bool DoCreate);
  IRNode *domInfoDominatorDefinesSharedStaticBase(FlowGraphNode *Fg,
                                                  CorInfoHelpFunc &HelperID,
                                                  CORINFO_CLASS_HANDLE Class,
                                                  bool *NoCtor);
  void domInfoRecordSharedStaticBaseDefine(FlowGraphNode *Fg,
                                           CorInfoHelpFunc HelperID,
                                           CORINFO_CLASS_HANDLE Class,
                                           IRNode *BasePtr);
  bool domInfoDominatorHasClassInit(FlowGraphNode *Fg,
                                    CORINFO_CLASS_HANDLE Class);
  void domInfoRecordClassInit(FlowGraphNode *Fg, CORINFO_CLASS_HANDLE Class);

  // =============================================================================
  // =============================================================================
  // =======    EIT Verification ===============================================
  // =============================================================================
  // =============================================================================

  // these types are for EIT verification only
  struct EHNodeDescriptor;
  struct EITVerBasicBlock;
  struct EHBlockDescriptor;
  typedef UINT32 ILOffset;

  EHNodeDescriptor *EhnTree; // root of the tree comprising the EHnodes.
  EHNodeDescriptor *EhnNext; // root of the tree comprising the EHnodes.
  EITVerBasicBlock *VerBasicBlockList;
  UINT VerBasicBlockCount;
  EHBlockDescriptor *CompBasicBlockTab;
  ILOffset VerInstrStartOffset;
  ReaderBaseNS::OPCODE VerInstrOpcode;

  void verifyEIT(); // the entry point
  EITVerBasicBlock *verEITAddBlock(ILOffset Start, ILOffset End);
  EITVerBasicBlock *verLookupBasicBlock(UINT32 X);

  void verInitEHTree(uint32_t NumEHClauses);
  void verInsertEhNode(CORINFO_EH_CLAUSE *Clause,
                       EHBlockDescriptor *HandlerTab);
  void verInsertEhNodeInTree(EHNodeDescriptor **Root, EHNodeDescriptor *Node);
  void verInsertEhNodeParent(EHNodeDescriptor **Root, EHNodeDescriptor *Node);
  void verCheckNestingLevel(EHNodeDescriptor *Root);
  void verDispHandlerTab();

  inline ILOffset ebdTryEndOffset(EHBlockDescriptor *EhBlock);
  inline uint32_t ebdTryEndBlockNum(EHBlockDescriptor *EhBlock);
  inline ILOffset ebdHndEndOffset(EHBlockDescriptor *EhBlock);
  inline uint32_t ebdHndEndBlockNum(EHBlockDescriptor *EhBlock);

  // =============================================================================
  // =======  EHRegion Builder =============================================
  // =============================================================================

  void rgnCreateRegionTree(void);
  void rgnPushRegionChild(EHRegion *Parent, EHRegion *Child);

  /// \brief Process a region transition during 1st-pass flow-graph construction
  ///
  /// Does any processing necessary for entering the new region and computes
  /// the new current region and the MSIL offset where the next region
  /// transition will occur (in a forward lexical walk).
  ///
  /// \param OldRegion   The region that was current before reaching \p Offset
  /// \param Offset      The new MSIL offset reached in the lexical walk
  /// \param NextOffset [out] The MSIL offset where the next region transition
  ///                         after this one will occur (in the lexical walk)
  /// \returns The innermost \p EHRegion enclosing \p Offset
  EHRegion *fgSwitchRegion(EHRegion *OldRegion, uint32_t Offset,
                           uint32_t *NextOffset);

public:
  EHRegion *rgnMakeRegion(ReaderBaseNS::RegionKind Type, EHRegion *Parent,
                          EHRegion *RegionRoot, EHRegionList **AllRegionList);

private:
  // //////////////////////////////////////////////////////////////////////
  //                           Verification methods
  //
  // Opcode specific verification routines that "throw(verErr)" to insert
  // throw into the native code stream. You need the flowgraph node for the
  // throw object, the opcode for factoring and the curPtr to pick up the
  // operand to any MSIL opcodes like the token for CEE_CALL etc.
  //
  // NOTE These could all be factored out into another class
  // //////////////////////////////////////////////////////////////////////

public:
  void verifyCompatibleWith(const VerType &A, const VerType &B);
  void verifyEqual(const VerType &A, const VerType &B);
  void verifyEqualNotEquivalent(const VerType &A, const VerType &B);
  void verifyAndReportFound(int32_t Cond, const VerType &Type, HRESULT Message);
  void verifyAndReportFound(int32_t Cond, const VerType &Type,
                            const char *Message);
  void verifyIsNumberType(const VerType &Type);
  void verifyIsIntegerType(const VerType &Type);
  void verifyIsObjRef(const VerType &Type);
  void verifyIsByref(const VerType &Type);
  void verifyIsBoxable(const VerType &Type);
  void verifyIsNotUnmanaged(const VerType &Type);
  void verifyTypeIsValid(const VerType &Type);

#ifndef CC_PEVERIFY
  void printVerificationErrorMessage(VerErrType Type, const char *Message,
                                     const VerType *Expected,
                                     const VerType *Encountered, mdToken Token,
                                     bool AndThrow);
  void verifyOrReturn(int32_t Cond, const char *Message);
  void gverifyOrReturn(int32_t Cond, const char *Message);
  void verGlobalError(const char *Message);
#else
  void printVerificationErrorMessage(VerErrType Type, const char *Message,
                                     const VerType *Expected,
                                     const VerType *Encountered, mdToken Token,
                                     bool AndThrow);
  void printVerificationErrorMessage(VerErrType Type, HRESULT Message,
                                     const VerType *Expected,
                                     const VerType *Encountered, mdToken Token,
                                     bool AndThrow);
  void verifyOrReturn(int32_t Cond, HRESULT Code);
  void gverifyOrReturn(int32_t Cond, HRESULT Message);
  void verGlobalError(HRESULT Message);
  // @todo get rid of
  void verifyOrReturn(int32_t Cond, const char *Message);
  void gverifyOrReturn(int32_t Cond, const char *Message);
  void verGlobalError(const char *Message);
#endif

  struct JITFilterParam {
    ICorJitInfo *JitInfo;
    EXCEPTION_POINTERS ExceptionPointers;
  };
  static LONG eeJITFilter(PEXCEPTION_POINTERS ExceptionPointersPtr,
                          void *Param);

protected:
  void clearStack();

  // Client defined function to initialize verification state.
  void verifyNeedsVerification();
  VerificationState *verifyInitializeBlock(FlowGraphNode *, uint32_t ILOffset);
  void verPropEHInitFlow(FlowGraphNode *Block);
  void verPropHandlerInitFlow(FlowGraphNode *Block);

  VerificationState *verCreateNewVState(uint32_t MaxStack, uint32_t NumLocals,
                                        bool InitLocals, InitState InitState);
  void verifyFinishBlock(VerificationState *VState, FlowGraphNode *);
  void verifyPropCtorInitToSucc(InitState CurrentState,
                                FlowGraphNode *Successor, char *Reason);
  void verifyPropCtorInitThroughBadBlock(FlowGraphNode *Block);
  FlowGraphNode *verifyGetRegionBlock(EHRegion *Region);
  void verifyEnqueueBlock(GlobalVerifyData *GvSuccessor);
  FlowGraphNode *verifyFindFaultHandlerBlock(VerificationState *VState,
                                             EHRegion *TryRegion);

  void verInitCurrentState();

  void verifyRecordBranchForVerification(IRNode *Branch, uint32_t SourceOffset,
                                         uint32_t TargetOffset, bool IsLeave);

  void verifyRecordLocalType(uint32_t Num, CorInfoType Type,
                             CORINFO_CLASS_HANDLE Class);
  void verifyRecordParamType(uint32_t Num, CorInfoType Type,
                             CORINFO_CLASS_HANDLE Class, bool MakeByRef,
                             bool IsThis);
  void verifyRecordParamType(uint32_t Num, CORINFO_SIG_INFO *Sig,
                             CORINFO_ARG_LIST_HANDLE Args);
  void verifyRecordLocalType(uint32_t Num, CORINFO_SIG_INFO *Sig,
                             CORINFO_ARG_LIST_HANDLE Args);
  void verifyPushExceptionObject(VerificationState *VState, mdToken);
  void verifyFieldAccess(VerificationState *VState, ReaderBaseNS::OPCODE Opcode,
                         CORINFO_RESOLVED_TOKEN *ResolvedToken);
  bool verIsCallToInitThisPtr(CORINFO_CLASS_HANDLE Context,
                              CORINFO_CLASS_HANDLE Target);
  void verifyLoadElemA(VerificationState *VState, bool HasReadOnlyPrefix,
                       CORINFO_RESOLVED_TOKEN *ResolvedToken);
  void verifyLoadElem(VerificationState *VState, ReaderBaseNS::OPCODE Opcode,
                      CORINFO_RESOLVED_TOKEN *ResolvedToken);
  void verifyLoadConstant(VerificationState *VState,
                          ReaderBaseNS::OPCODE Opcode);
  void verifyStoreObj(VerificationState *VState,
                      CORINFO_RESOLVED_TOKEN *ResolvedToken);
  void verifyLoadObj(VerificationState *VState,
                     CORINFO_RESOLVED_TOKEN *ResolvedToken);
  void verifyStloc(VerificationState *VState, uint32_t LocalNumber);
  void verifyIsInst(VerificationState *VState,
                    CORINFO_RESOLVED_TOKEN *ResolvedToken);
  void verifyCastClass(VerificationState *VState,
                       CORINFO_RESOLVED_TOKEN *ResolvedToken);
  void verifyBox(VerificationState *VState,
                 CORINFO_RESOLVED_TOKEN *ResolvedToken);
  void verifyLoadAddr(VerificationState *VState);
  void verifyLoadToken(VerificationState *VState,
                       CORINFO_RESOLVED_TOKEN *ResolvedToken);
  void verifyUnbox(VerificationState *VState,
                   CORINFO_RESOLVED_TOKEN *ResolvedToken);
  void verifyStoreElemRef(VerificationState *VState);
  void verifyLdarg(VerificationState *VState, uint32_t LocalNumber,
                   ReaderBaseNS::OPCODE Opcode);
  void verifyStarg(VerificationState *VState, uint32_t LocalNumber);
  void verifyLdloc(VerificationState *VState, uint32_t LocalNumber,
                   ReaderBaseNS::OPCODE Opcode);
  void verifyStoreElem(VerificationState *VState, ReaderBaseNS::StElemOpcode,
                       CORINFO_RESOLVED_TOKEN *ResolvedToken);
  void verifyLoadLen(VerificationState *VState);
  void verifyDup(VerificationState *VState, const uint8_t *CodeAddress);
  void verifyEndFilter(VerificationState *VState, uint32_t ILOffset);
  void verifyInitObj(VerificationState *VState,
                     CORINFO_RESOLVED_TOKEN *ResolvedToken);
  void verifyCall(VerificationState *VState, ReaderBaseNS::OPCODE Opcode,
                  bool IsTailCall, bool IsReadOnlyCall, bool IsConstraintCall,
                  bool IsThisPossiblyModified, mdToken ConstraintTypeRef,
                  mdToken Token);
  void verifyCpObj(VerificationState *VState,
                   CORINFO_RESOLVED_TOKEN *ResolvedToken);
  void verifyNewObj(VerificationState *VState, ReaderBaseNS::OPCODE Opcode,
                    bool SsTail, CORINFO_RESOLVED_TOKEN *ResolvedToken,
                    const uint8_t *CodeAddress);
  void verifyBoolBranch(VerificationState *VState, uint32_t NextOffset,
                        uint32_t TargetOffset);
  void verifyLoadNull(VerificationState *VState);
  void verifyLoadStr(VerificationState *VState, mdToken Token);
  void verifyIntegerBinary(VerificationState *VState);
  void verifyBinary(VerificationState *VState, ReaderBaseNS::OPCODE Opcode);
  void verifyShift(VerificationState *VState);
  void verifyReturn(VerificationState *VState, EHRegion *Region);
  void verifyEndFinally(VerificationState *VState);
  void verifyThrow(VerificationState *VState);
  void verifyLoadFtn(VerificationState *VState, ReaderBaseNS::OPCODE Opcode,
                     CORINFO_RESOLVED_TOKEN *ResolvedToken,
                     const uint8_t *CodeAddress, CORINFO_CALL_INFO *CallInfo);
  void verifyNewArr(VerificationState *VState,
                    CORINFO_RESOLVED_TOKEN *ResolvedToken);
  void verifyLoadIndirect(VerificationState *VState,
                          ReaderBaseNS::LdIndirOpcode Opcode);
  void verifyStoreIndir(VerificationState *VState,
                        ReaderBaseNS::StIndirOpcode Opcode);
  void verifyConvert(VerificationState *VState,
                     ReaderBaseNS::ConvOpcode Opcode);
  void verifyCompare(VerificationState *VState, ReaderBaseNS::OPCODE Opcode);
  void verifyUnary(VerificationState *VState, ReaderBaseNS::UnaryOpcode Opcode);
  void verifyPop(VerificationState *VState);
  void verifyArgList(VerificationState *VState);
  void verifyCkFinite(VerificationState *VState);
  void verifyFailure(VerificationState *VState);
  void verifyToken(mdToken Token);
  void verifyRefAnyVal(VerificationState *VState,
                       CORINFO_RESOLVED_TOKEN *ResolvedToken);
  void verifyRefAnyType(VerificationState *VState);
  void verifyUnboxAny(VerificationState *VState,
                      CORINFO_RESOLVED_TOKEN *ResolvedToken);
  void verifySwitch(VerificationState *VState);
  void verifyMkRefAny(VerificationState *VState,
                      CORINFO_RESOLVED_TOKEN *ResolvedToken);
  void verifySizeOf(VerificationState *VState,
                    CORINFO_RESOLVED_TOKEN *ResolvedToken);
  void verifyRethrow(VerificationState *VState, EHRegion *Region);
  void verifyTail(VerificationState *VState, EHRegion *Region);
  void verifyConstrained(VerificationState *VState, mdToken TypeDefOrRefOrSpec);
  void verifyReadOnly(VerificationState *VState);
  void verifyVolatile(VerificationState *VState);
  void verifyUnaligned(VerificationState *VState, ReaderAlignType Alignment);
  void verifyPrefixConsumed(VerificationState *VState,
                            ReaderBaseNS::OPCODE Opcode);
  void verifyLeave(VerificationState *VState);

  void verifyBranchTarget(VerificationState *VState,
                          FlowGraphNode *CurrentFGNode, EHRegion *SourceRegion,
                          uint32_t TargetOffset, bool IsLeave);
  void verifyReturnFlow(uint32_t SourceOffset);

  void verifyFallThrough(VerificationState *VState, FlowGraphNode *Fg);

  bool verCheckDelegateCreation(ReaderBaseNS::OPCODE Opcode,
                                VerificationState *VState,
                                const uint8_t *CodeAddress,
                                mdMemberRef &TargetMemberRef,
                                VerType FunctionType, VerType ObjectType);

  void verVerifyCall(ReaderBaseNS::OPCODE Opcode,
                     const CORINFO_RESOLVED_TOKEN *ResolvedToken,
                     const CORINFO_CALL_INFO *CallInfo, bool IsTailCall,
                     const uint8_t *CodeAddress, VerificationState *VState);

  void verifyIsMethodToken(mdToken Token);
  void verifyIsCallToken(mdToken Token);
  void verVerifyField(CORINFO_RESOLVED_TOKEN *ResolvedToken,
                      const CORINFO_FIELD_INFO &FieldInfo,
                      const VerType *ThisType, bool IsMutator);
  bool verIsValueClass(CORINFO_CLASS_HANDLE Class);
  bool verIsBoxedValueType(const VerType &Type);
  static bool verIsCallToken(mdToken Token);
  bool verIsValClassWithStackPtr(CORINFO_CLASS_HANDLE Class);
  bool verIsGenericTypeVar(CORINFO_CLASS_HANDLE Class);
  void verDumpType(const VerType &Type);
  bool verNeedsCtorTrack();
  void verifyIsClassToken(mdToken Token);
  void verifyIsFieldToken(mdToken Token);

  VerType verVerifySTIND(const VerType &Pointer, const VerType &Value,
                         TITypes InstrType);
  VerType verVerifyLDIND(const VerType &Pointer, TITypes InstrType);

  // methods
  VerType verGetArrayElemType(VerType Type);
  VerType verMakeTypeInfo(CORINFO_CLASS_HANDLE Class);
  VerType verMakeTypeInfo(CorInfoType TheCorInfoType,
                          CORINFO_CLASS_HANDLE Class);
  VerType verParseArgSigToTypeInfo(CORINFO_SIG_INFO *Sig,
                                   CORINFO_ARG_LIST_HANDLE Args);

  CORINFO_CLASS_HANDLE
  getTokenTypeAsHandle(CORINFO_RESOLVED_TOKEN *ResolvedToken) {
    return JitInfo->getTokenTypeAsHandle(ResolvedToken);
  }
  void verCheckClassAccess(CORINFO_RESOLVED_TOKEN *ResolvedToken);

  void eeGetMethodSig(CORINFO_METHOD_HANDLE Method, CORINFO_SIG_INFO *SigRet,
                      bool GiveUp, CORINFO_CLASS_HANDLE Owwner = nullptr);
  void eeGetCallSiteSig(uint32_t SigToken, CORINFO_MODULE_HANDLE Scope,
                        CORINFO_CONTEXT_HANDLE Context,
                        CORINFO_SIG_INFO *SigRet, bool GiveUp = true);

  void verifyIsSDArray(const VerType &Type);
  bool verIsByRefLike(const VerType &Type);
  bool verIsSafeToReturnByRef(const VerType &Type);
  bool verIsBoxable(const VerType &Type);

public:
  // ///////////////////////////////////////////////////////////////////////////
  //                           VOS opcode methods
  // These methods are available to help implement codegen for cee opcodes.
  // These methods are implemented using the optional client methods declared
  // at the end of this file.
  // ///////////////////////////////////////////////////////////////////////////

  /// \brief Generate the \p this argument for \p newobj.
  ///
  /// \param CallTargetData  Information about the call site.
  /// \param CorType         The \p CorInfoType of the \p this parameter.
  /// \param Class           The class handle of the \p this parameter.
  ///
  /// \returns An \p IRNode that represents the \p this argument.
  IRNode *rdrMakeNewObjThisArg(ReaderCallTargetData *CallTargetData,
                               CorInfoType CorType, CORINFO_CLASS_HANDLE Class);

  /// \brief Generate the return node for \p newobj.
  ///
  /// \param CallTargetData  Information about the call site.
  /// \param ThisArg         The argument passed as the \p this parameter for
  ///                        the call. This is exactly the node returned by a
  ///                        previous call to \p genNewObjThisArg, if any.
  /// \param CallReturnNode  The return node for the corresponding call, if any.
  ///
  /// \returns An \p IRNode that represents the result of the call.
  IRNode *rdrMakeNewObjReturnNode(ReaderCallTargetData *CallTargetData,
                                  IRNode *ThisArg, IRNode *CallReturnNode);

  IRNode *rdrCall(ReaderCallTargetData *CallTargetData,
                  ReaderBaseNS::CallOpcode Opcode, IRNode **CallNode);

  void makeReaderCallTargetDataForNewObj(ReaderCallTargetData *CallTargetData,
                                         mdToken TargetToken,
                                         mdToken LoadFtnToken) {
    CallTargetData->init(this, TargetToken, mdTokenNil, LoadFtnToken, false,
                         false, false, ReaderBaseNS::NewObj, 0,
                         getCurrentContext(), getCurrentModuleHandle(),
                         getCurrentMethodHandle());
  }
  void makeReaderCallTargetDataForNewObj(ReaderCallTargetData *CallTargetData,
                                         mdToken TargetToken,
                                         mdToken LoadFtnToken,
                                         CORINFO_CONTEXT_HANDLE Context,
                                         CORINFO_MODULE_HANDLE Scope,
                                         CORINFO_METHOD_HANDLE Caller) {
    CallTargetData->init(this, TargetToken, mdTokenNil, LoadFtnToken, false,
                         false, false, ReaderBaseNS::NewObj, 0, Context, Scope,
                         Caller);
  }

  void makeReaderCallTargetDataForJmp(ReaderCallTargetData *CallTargetData,
                                      mdToken TargetToken) {
    CallTargetData->init(this, TargetToken, mdTokenNil, mdTokenNil, false,
                         false, false, ReaderBaseNS::Jmp, 0,
                         getCurrentContext(), getCurrentModuleHandle(),
                         getCurrentMethodHandle());
  }

  void makeReaderCallTargetDataForCall(ReaderCallTargetData *CallTargetData,
                                       mdToken TargetToken,
                                       mdToken ConstraintToken, bool IsTailCall,
                                       bool IsUnmarkedTailCall,
                                       bool IsReadonlyCall,
                                       ReaderBaseNS::CallOpcode Opcode,
                                       uint32_t MsilOffset) {
    CallTargetData->init(this, TargetToken, ConstraintToken, mdTokenNil,
                         IsTailCall, IsUnmarkedTailCall, IsReadonlyCall, Opcode,
                         MsilOffset, getCurrentContext(),
                         getCurrentModuleHandle(), getCurrentMethodHandle());
  }

  void makeReaderCallTargetDataForCall(
      ReaderCallTargetData *CallTargetData, mdToken TargetToken,
      mdToken ConstraintToken, bool IsReadonlyCall,
      ReaderBaseNS::CallOpcode Opcode, CORINFO_CONTEXT_HANDLE Context,
      CORINFO_MODULE_HANDLE Scope, CORINFO_METHOD_HANDLE Caller) {
    CallTargetData->init(this, TargetToken, ConstraintToken, mdTokenNil, false,
                         false, IsReadonlyCall, Opcode, 0, Context, Scope,
                         Caller);
  }

private:
  void rdrMakeCallTargetNode(ReaderCallTargetData *CallTargetData,
                             IRNode **ThisPointer);

  IRNode *rdrGetDirectCallTarget(ReaderCallTargetData *CallTargetData);

  /// \brief Generate IR for getting the target of a direct call. "Direct call"
  /// can either be a true direct call if the runtime allows, or it can be an
  /// indirect call through the method descriptor.
  ///
  /// \param Method            Method handle.
  /// \param MethodToken       Method token.
  /// \param CodePointerLookup Info to get the address to call in ReadyToRun
  ///                          mode.
  /// \param NeedsNullCheck    True iff 'this' pointer is not guaranteed to be
  ///                          non-null.
  /// \param CanMakeDirectCall True iff a true direct call can be generated.
  ///
  /// \returns An \p IRNode that represents the target of the direct call.
  IRNode *rdrGetDirectCallTarget(CORINFO_METHOD_HANDLE Method,
                                 mdToken MethodToken,
                                 CORINFO_LOOKUP CodePointerLookup,
                                 bool NeedsNullCheck, bool CanMakeDirectCall);
  IRNode *
  rdrGetCodePointerLookupCallTarget(ReaderCallTargetData *CallTargetData);

  IRNode *rdrGetCodePointerLookupCallTarget(CORINFO_CALL_INFO *CallInfo,
                                            bool &IsIndirect);

  IRNode *rdrGetIndirectVirtualCallTarget(ReaderCallTargetData *CallTargetData,
                                          IRNode **ThisPointer);

  IRNode *rdrGetVirtualStubCallTarget(ReaderCallTargetData *CallTargetData);

  IRNode *rdrGetVirtualTableCallTarget(ReaderCallTargetData *CallTargetData,
                                       IRNode **ThisPointer);

  // Delegate invoke and delegate construct optimizations
  bool rdrCallIsDelegateInvoke(ReaderCallTargetData *CallTargetData);
  bool rdrCallIsDelegateConstruct(ReaderCallTargetData *CallTargetData);
#ifdef FEATURE_CORECLR
  void rdrInsertCalloutForDelegate(CORINFO_CLASS_HANDLE DelegateType,
                                   CORINFO_METHOD_HANDLE CalleeMethod,
                                   mdToken MethodToken);
#endif // FEATURE_CORECLR
  IRNode *rdrGetDelegateInvokeTarget(ReaderCallTargetData *CallTargetData,
                                     IRNode **ThisPtr);

public:
  void rdrCallFieldHelper(
      CORINFO_RESOLVED_TOKEN *ResolvedToken, CorInfoHelpFunc HelperId,
      bool IsLoad,
      IRNode *Dst, // dst node if this is a load, otherwise nullptr
      IRNode *Obj, IRNode *Value, ReaderAlignType Alignment, bool IsVolatile);

  void rdrCallWriteBarrierHelper(IRNode *Dst, IRNode *Src,
                                 ReaderAlignType Alignment, bool IsVolatile,
                                 CORINFO_RESOLVED_TOKEN *ResolvedToken,
                                 bool IsNonValueClass, bool IsValueIsPointer,
                                 bool IsFieldToken, bool IsUnchecked);

  IRNode *rdrGetFieldAddress(CORINFO_RESOLVED_TOKEN *ResolvedToken,
                             CORINFO_FIELD_INFO *FieldInfo, IRNode *Obj,
                             bool BaseIsGCObj, bool MustNullCheck);

  IRNode *rdrGetStaticFieldAddress(CORINFO_RESOLVED_TOKEN *ResolvedToken,
                                   CORINFO_FIELD_INFO *FieldInfo);

  IRNode *rdrCallGetStaticBase(CORINFO_CLASS_HANDLE Class, mdToken ClassToken,
                               CorInfoHelpFunc HelperId, bool NoCtor,
                               bool CanMoveUp, IRNode *Dst);

  IRNode *rdrMakeLdFtnTargetNode(CORINFO_RESOLVED_TOKEN *ResolvedToken,
                                 CORINFO_CALL_INFO *CallInfo);

public:
  // //////////////////////////////////////////////////////////////////////////
  // Metadata Accessors
  // //////////////////////////////////////////////////////////////////////////

  // routines to map token to handle.
  void resolveToken(mdToken Token, CorInfoTokenKind TokenType,
                    CORINFO_RESOLVED_TOKEN *ResolvedToken);
  void resolveToken(mdToken Token, CORINFO_CONTEXT_HANDLE Context,
                    CORINFO_MODULE_HANDLE Scope, CorInfoTokenKind TokenType,
                    CORINFO_RESOLVED_TOKEN *ResolvedToken);

  InfoAccessType constructStringLiteral(mdToken Token, void **Info);

  void *getEmbedModuleDomainIDForStatics(CORINFO_CLASS_HANDLE Class,
                                         bool *IsIndirect);
  void *getEmbedClassDomainID(CORINFO_CLASS_HANDLE Class, bool *IsIndirect);

  CORINFO_METHOD_HANDLE embedMethodHandle(CORINFO_METHOD_HANDLE Method,
                                          bool *IsIndirect);
  CORINFO_CLASS_HANDLE embedClassHandle(CORINFO_CLASS_HANDLE Class,
                                        bool *IsIndirect);
  CORINFO_FIELD_HANDLE embedFieldHandle(CORINFO_FIELD_HANDLE Field,
                                        bool *IsIndirect);

  void embedGenericHandle(CORINFO_RESOLVED_TOKEN *ResolvedToken,
                          bool ShouldEmbedParent,
                          CORINFO_GENERICHANDLE_RESULT *Result);

  void getCallSiteSignature(CORINFO_METHOD_HANDLE Method, mdToken Token,
                            CORINFO_SIG_INFO *Sig, bool *HasThis);
  void getCallSiteSignature(CORINFO_METHOD_HANDLE Method, mdToken Token,
                            CORINFO_SIG_INFO *Sig, bool *HasThis,
                            CORINFO_CONTEXT_HANDLE Context,
                            CORINFO_MODULE_HANDLE Scope);

  // Gets a CALL_INFO with all virutal call info filled in
  void getCallInfo(CORINFO_RESOLVED_TOKEN *ResolvedToken,
                   CORINFO_RESOLVED_TOKEN *ConstrainedResolvedToken,
                   CORINFO_CALLINFO_FLAGS Flags, CORINFO_CALL_INFO *Result);

  void getCallInfo(CORINFO_RESOLVED_TOKEN *ResolvedToken,
                   CORINFO_RESOLVED_TOKEN *ConstrainedResolvedToken,
                   CORINFO_CALLINFO_FLAGS Flags, CORINFO_CALL_INFO *Result,
                   CORINFO_METHOD_HANDLE Caller);

  uint32_t getClassNumInstanceFields(CORINFO_CLASS_HANDLE Class);
  CORINFO_FIELD_HANDLE getFieldInClass(CORINFO_CLASS_HANDLE Class,
                                       uint32_t Ordinal);
  CorInfoType getFieldInfo(CORINFO_CLASS_HANDLE Class, uint32_t Ordinal,
                           uint32_t *FieldOffset,
                           CORINFO_CLASS_HANDLE *FieldClass);
  void getFieldInfo(CORINFO_RESOLVED_TOKEN *ResolvedToken,
                    CORINFO_ACCESS_FLAGS AccessFlags,
                    CORINFO_FIELD_INFO *FieldInfo);
  CorInfoIsAccessAllowedResult
  canAccessClass(CORINFO_RESOLVED_TOKEN *ResolvedToken,
                 CORINFO_METHOD_HANDLE Caller,
                 CORINFO_HELPER_DESC *ThrowHelper);

  // Properties of current method.
  bool isZeroInitLocals(void);
  uint32_t getCurrentMethodNumAutos(void);
  CORINFO_METHOD_HANDLE getCurrentMethodHandle(void);
  CORINFO_CLASS_HANDLE getCurrentMethodClass(void);
  CORINFO_CONTEXT_HANDLE getCurrentContext(void);
  uint32_t getCurrentMethodHash(void);
  uint32_t getCurrentMethodAttribs(void);
  const char *getCurrentMethodName(const char **ModuleName);
  void getCurrentMethodSigData(CorInfoCallConv *Conv, CorInfoType *ReturnType,
                               CORINFO_CLASS_HANDLE *ReturnClass,
                               int32_t *TotalILArgs, bool *IsVarArg,
                               bool *HasThis, uint8_t *RetSig);

  // Get entry point for function (used *only* by direct calls)
  void getFunctionEntryPoint(CORINFO_METHOD_HANDLE Function,
                             CORINFO_CONST_LOOKUP *Result,
                             CORINFO_ACCESS_FLAGS AccessFlags);

  // Get entry point for function (used by ldftn, ldvirtftn)
  void getFunctionFixedEntryPoint(CORINFO_METHOD_HANDLE Function,
                                  CORINFO_CONST_LOOKUP *Result);

  //
  // Module
  //
  CORINFO_MODULE_HANDLE getCurrentModuleHandle(void);

  //
  // Properties of current jitinfo.
  // These functions assume the context of the current module and method info.
  //

  // Finds name of MemberRef or MethodDef token
  void findNameOfToken(CORINFO_MODULE_HANDLE Scope, mdToken Token, char *Buffer,
                       size_t BufferSize);
  void findNameOfToken(mdToken Token, char *Buffer, size_t BufferSize);

  //
  // class
  //
public:
  CORINFO_CLASS_HANDLE getMethodClass(CORINFO_METHOD_HANDLE Handle);
  void getMethodVTableOffset(CORINFO_METHOD_HANDLE Handle,
                             uint32_t *OffsetOfIndirection,
                             uint32_t *OffsetAfterIndirection);
  const char *getClassName(CORINFO_CLASS_HANDLE Class);
  int32_t appendClassName(char16_t **Buffer, int32_t *BufferLen,
                          CORINFO_CLASS_HANDLE Class, bool IncludeNamespace,
                          bool FullInst, bool IncludeAssembly);
  GCLayout *getClassGCLayout(CORINFO_CLASS_HANDLE Class);
  bool classHasGCPointers(CORINFO_CLASS_HANDLE Class);
  uint32_t getClassAttribs(CORINFO_CLASS_HANDLE Class);
  uint32_t getClassSize(CORINFO_CLASS_HANDLE Class);
  CorInfoType getClassType(CORINFO_CLASS_HANDLE Class);
  void getClassType(CORINFO_CLASS_HANDLE Class, uint32_t Attribs,
                    CorInfoType *CorInfoType, uint32_t *Size);
  bool canInlineTypeCheckWithObjectVTable(CORINFO_CLASS_HANDLE Class);
  bool accessStaticFieldRequiresClassConstructor(CORINFO_FIELD_HANDLE);
  void classMustBeLoadedBeforeCodeIsRun(CORINFO_CLASS_HANDLE Handle);
  CorInfoInitClassResult initClass(CORINFO_FIELD_HANDLE Field,
                                   CORINFO_METHOD_HANDLE Method,
                                   CORINFO_CONTEXT_HANDLE Context,
                                   bool Speculative = false);

  // Class Alignment
private:
  uint32_t getClassAlignmentRequirement(CORINFO_CLASS_HANDLE);
  void *getMethodSync(bool *IsIndirect);

public:
  ReaderAlignType getMinimumClassAlignment(CORINFO_CLASS_HANDLE Class,
                                           ReaderAlignType Alignment);

  CorInfoHelpFunc getNewArrHelper(CORINFO_CLASS_HANDLE ElementType);

  void *getAddrOfCaptureThreadGlobal(bool *IsIndirect);

  //
  // field
  //
public:
  const char *getFieldName(CORINFO_FIELD_HANDLE, const char **ModuleName);
  CORINFO_CLASS_HANDLE getFieldClass(CORINFO_FIELD_HANDLE);
  CorInfoType getFieldType(CORINFO_FIELD_HANDLE, CORINFO_CLASS_HANDLE *Class,
                           CORINFO_CLASS_HANDLE Owner = nullptr);
  CorInfoHelpFunc getSharedCCtorHelper(CORINFO_CLASS_HANDLE);
  CORINFO_CLASS_HANDLE getTypeForBox(CORINFO_CLASS_HANDLE Class);
  CorInfoHelpFunc getBoxHelper(CORINFO_CLASS_HANDLE);
  CorInfoHelpFunc getUnBoxHelper(CORINFO_CLASS_HANDLE);
  uint32_t getFieldOffset(CORINFO_FIELD_HANDLE);

  void *getStaticFieldAddress(CORINFO_FIELD_HANDLE Field, bool *IsIndirect);

  //
  // method
  //
  const char *getMethodName(CORINFO_METHOD_HANDLE, const char **ModuleName);
  uint32_t getMethodAttribs(CORINFO_METHOD_HANDLE Handle);
  void setMethodAttribs(CORINFO_METHOD_HANDLE Handle,
                        CorInfoMethodRuntimeFlags Flag);

  virtual std::string appendClassNameAsString(CORINFO_CLASS_HANDLE Class,
                                              bool IncludeNamespace,
                                              bool FullInst,
                                              bool IncludeAssembly) = 0;

  bool checkMethodModifier(CORINFO_METHOD_HANDLE Method, LPCSTR Modifier,
                           bool IsOptional);
  mdToken getMethodDefFromMethod(CORINFO_METHOD_HANDLE Handle);
  void getMethodSig(CORINFO_METHOD_HANDLE Handle, CORINFO_SIG_INFO *Sig);
  const char *getMethodRefInfo(CORINFO_METHOD_HANDLE Handle,
                               CorInfoCallConv *Conv, CorInfoType *CorType,
                               CORINFO_CLASS_HANDLE *RetTypeClass,
                               const char **ModuleName);
  void getMethodSigData(CorInfoCallConv *Conv, CorInfoType *ReturnType,
                        CORINFO_CLASS_HANDLE *ReturnClass,
                        uint32_t *TotalILArgs, bool *IsVarArg, bool *HasThis,
                        uint8_t *RetSig);
  void getMethodInfo(CORINFO_METHOD_HANDLE Handle, CORINFO_METHOD_INFO *Info);
  void methodMustBeLoadedBeforeCodeIsRun(CORINFO_METHOD_HANDLE Handle);

  bool isPrimitiveType(CORINFO_CLASS_HANDLE Handle);
  static bool isPrimitiveType(CorInfoType CorType);

  void handleClassAccess(CORINFO_RESOLVED_TOKEN *ResolvedToken);
  void handleMemberAccess(CorInfoIsAccessAllowedResult AccessAllowed,
                          const CORINFO_HELPER_DESC &AccessHelper);
  void handleMemberAccessWorker(CorInfoIsAccessAllowedResult AccessAllowed,
                                const CORINFO_HELPER_DESC &AccessHelper);
  void
  handleMemberAccessForVerification(CorInfoIsAccessAllowedResult AccessAllowed,
                                    const CORINFO_HELPER_DESC &AccessHelper,
#ifdef CC_PEVERIFY
                                    HRESULT HResult
#else
                                    const char *HResult
#endif // CC_PEVERIFY
                                    );
  void insertHelperCall(const CORINFO_HELPER_DESC &HelperCallDesc);
  bool canTailCall(CORINFO_METHOD_HANDLE DeclaredTarget,
                   CORINFO_METHOD_HANDLE ExactTarget, bool IsTailPrefix);
  CorInfoInline canInline(CORINFO_METHOD_HANDLE Caller,
                          CORINFO_METHOD_HANDLE Target, uint32_t *Restrictions);
  CORINFO_ARG_LIST_HANDLE getArgNext(CORINFO_ARG_LIST_HANDLE Args);
  CorInfoTypeWithMod getArgType(CORINFO_SIG_INFO *Sig,
                                CORINFO_ARG_LIST_HANDLE Args,
                                CORINFO_CLASS_HANDLE *TypeRet);
  CORINFO_CLASS_HANDLE getArgClass(CORINFO_SIG_INFO *Sig,
                                   CORINFO_ARG_LIST_HANDLE Args);
  CORINFO_CLASS_HANDLE getBuiltinClass(CorInfoClassId ClassId);
  CorInfoType getChildType(CORINFO_CLASS_HANDLE Class,
                           CORINFO_CLASS_HANDLE *ClassRet);
  bool isSDArray(CORINFO_CLASS_HANDLE Class);
  uint32_t getArrayRank(CORINFO_CLASS_HANDLE Class);

  void *getHelperDescr(CorInfoHelpFunc HelpFuncId, bool *IsIndirect);
  CorInfoHelpFunc getNewHelper(CORINFO_RESOLVED_TOKEN *ResolvedToken);

  void *getVarArgsHandle(CORINFO_SIG_INFO *Sig, bool *IsIndirect);
  bool canGetVarArgsHandle(CORINFO_SIG_INFO *Sig);

  void *getJustMyCodeHandle(CORINFO_METHOD_HANDLE Handle, bool *IsIndirect);

  void *getCookieForPInvokeCalliSig(CORINFO_SIG_INFO *SigTarget,
                                    bool *IsIndirect);
  bool canGetCookieForPInvokeCalliSig(CORINFO_SIG_INFO *SigTarget);
  void *getAddressOfPInvokeFixup(CORINFO_METHOD_HANDLE Method,
                                 InfoAccessType *AccessType);
  void *getPInvokeUnmanagedTarget(CORINFO_METHOD_HANDLE Method);

  bool pInvokeMarshalingRequired(CORINFO_METHOD_HANDLE Method,
                                 CORINFO_SIG_INFO *Sig);

  // Get a node that can be passed to the sync method helpers.
  IRNode *rdrGetCritSect();

  //
  // Support for filtering runtime-thrown exceptions
  //
  static int runtimeFilter(struct _EXCEPTION_POINTERS *ExceptionPointersPtr,
                           void *Param);
  void runtimeHandleException(struct _EXCEPTION_POINTERS *ExceptionPointersPtr);

  // ////////////////////////////////////////////////////////////////////
  //             IL generation methods supplied by the clients
  //
  // All pure virtual routines must be implemented by the client, non-pure
  // virtual routines have a default implementation in the reader, but can
  // be overloaded if necessary.
  // /////////////////////////////////////////////////////////////////////

  // MSIL Routines - client defined routines that are invoked by the reader.
  //                 One will be called for each msil opcode.

  virtual uint32_t getPointerByteSize() = 0;

  virtual void opcodeDebugPrint(uint8_t *Buffer, uint32_t StartOffset,
                                uint32_t EndOffset) = 0;

  // Used for testing, client can force verification.
  virtual bool verForceVerification(void) = 0;

  virtual bool abs(IRNode *Arg1, IRNode **RetVal) = 0;

  virtual IRNode *argList() = 0;
  virtual IRNode *instParam() = 0;
  virtual IRNode *secretParam() = 0;
  virtual IRNode *thisObj() = 0;
  virtual void boolBranch(ReaderBaseNS::BoolBranchOpcode Opcode,
                          IRNode *Arg1) = 0;
  virtual IRNode *box(CORINFO_RESOLVED_TOKEN *ResolvedToken, IRNode *Arg1,
                      uint32_t *NextOffset = nullptr,
                      VerificationState *VState = nullptr);
  virtual IRNode *binaryOp(ReaderBaseNS::BinaryOpcode Opcode, IRNode *Arg1,
                           IRNode *Arg2) = 0;
  virtual void branch() = 0;
  virtual void breakOpcode();
  virtual IRNode *call(ReaderBaseNS::CallOpcode Opcode, mdToken Token,
                       mdToken ConstraintTypeRef, mdToken LoadFtnToken,
                       bool IsReadOnlyPrefix, bool IsTailCallPrefix,
                       bool IsUnmarkedTailCall, uint32_t CurrentOffset,
                       bool *IsRecursiveTailCall) = 0;
  virtual IRNode *castClass(CORINFO_RESOLVED_TOKEN *ResolvedToken,
                            IRNode *ObjRefNode);
  virtual IRNode *isInst(CORINFO_RESOLVED_TOKEN *ResolvedToken,
                         IRNode *ObjRefNode);
  virtual IRNode *castOp(CORINFO_RESOLVED_TOKEN *ResolvedToken,
                         IRNode *ObjRefNode, CorInfoHelpFunc HelperId) = 0;

  virtual IRNode *ckFinite(IRNode *Arg1) = 0;
  virtual IRNode *cmp(ReaderBaseNS::CmpOpcode Opcode, IRNode *Arg1,
                      IRNode *Arg2) = 0;
  virtual void condBranch(ReaderBaseNS::CondBranchOpcode Opcode, IRNode *Arg1,
                          IRNode *Arg2) = 0;
  virtual IRNode *conv(ReaderBaseNS::ConvOpcode Opcode, IRNode *Source) = 0;
  virtual void cpBlk(IRNode *ByteCount, IRNode *SourceAddress,
                     IRNode *DestinationAddress, ReaderAlignType Alignment,
                     bool IsVolatile);
  virtual void cpObj(CORINFO_RESOLVED_TOKEN *ResolvedToken, IRNode *Arg1,
                     IRNode *Arg2, ReaderAlignType Alignment, bool IsVolatile);
  virtual void dup(IRNode *Opr, IRNode **Result1, IRNode **Result2) = 0;
  virtual void endFilter(IRNode *Arg1) = 0;

  /// \brief Obtain a list of the successor edges of a FlowGraphNode
  ///
  /// \param FgNode   The FlowGraphNode of interest.
  /// \returns        A list of the successor edges, or nullptr if there are no
  ///                 successors.
  virtual FlowGraphEdgeList *fgNodeGetSuccessorList(FlowGraphNode *FgNode) = 0;

  /// \brief Obtain a list of the predecessor edges of a FlowGraphNode
  ///
  /// \param FgNode   The FlowGraphNode of interest.
  /// \returns        A list of the predecessor edges, or nullptr if there are
  ///                 no predecessors.
  virtual FlowGraphEdgeList *
  fgNodeGetPredecessorList(FlowGraphNode *FgNode) = 0;

  /// \brief Obtain a list of the actual (non-exceptional) successor edges of a
  /// FlowGraphNode
  ///
  /// \param FgNode   The FlowGraphNode of interest.
  /// \returns        A list of the actual successor edges, or nullptr if there
  ///                 are no such successors.
  FlowGraphEdgeList *fgNodeGetSuccessorListActual(FlowGraphNode *Fg);

  /// \brief Obtain a list of the actual (non-exceptional) predecessor edges of
  /// a FlowGraphNode
  ///
  /// \param FgNode   The FlowGraphNode of interest.
  /// \returns        A list of the actual predecessor edges, or nullptr if
  ///                 there are no such predecessors.
  FlowGraphEdgeList *fgNodeGetPredecessorListActual(FlowGraphNode *Fg);

  virtual FlowGraphNode *fgNodeGetNext(FlowGraphNode *FgNode) = 0;
  virtual uint32_t fgNodeGetStartMSILOffset(FlowGraphNode *Fg) = 0;
  virtual void fgNodeSetStartMSILOffset(FlowGraphNode *Fg, uint32_t Offset) = 0;
  virtual uint32_t fgNodeGetEndMSILOffset(FlowGraphNode *Fg) = 0;
  virtual void fgNodeSetEndMSILOffset(FlowGraphNode *FgNode,
                                      uint32_t Offset) = 0;
  virtual EHRegion *fgNodeGetRegion(FlowGraphNode *FgNode) = 0;
  virtual void fgNodeSetRegion(FlowGraphNode *FgNode, EHRegion *EhRegion) = 0;
  virtual void fgNodeChangeRegion(FlowGraphNode *FgNode,
                                  EHRegion *EhRegion) = 0;

  /// \brief Checks whether this node has been visited by an algorithm
  /// traversing the flow graph.
  ///
  /// \param FgNode Flow graph node to check.
  /// \returns true iff this node has been visited.
  virtual bool fgNodeIsVisited(FlowGraphNode *FgNode) = 0;

  /// \brief Sets whether this node has been visited by an algorithm
  /// traversing the flow graph.
  ///
  /// \param FgNode Flow graph node to set the state.
  /// \param Visited true iff this node has been visited,
  virtual void fgNodeSetVisited(FlowGraphNode *FgNode, bool Visited) = 0;

  virtual void fgNodeSetOperandStack(FlowGraphNode *Fg, ReaderStack *Stack) = 0;
  virtual ReaderStack *fgNodeGetOperandStack(FlowGraphNode *Fg) = 0;

  /// Check whether this node propagates operand stack.
  ///
  /// \param Fg Flow graph node.
  /// \returns true iff this flow graph node propagates operand stack.
  virtual bool fgNodePropagatesOperandStack(FlowGraphNode *Fg) = 0;

  /// Check whether this node has multiple predecessors that propagate operand
  /// stack.
  ///
  /// \param Node Flow graph node.
  /// \returns true iff this flow graph node has multiple predecessors that
  /// propagate operand stack.
  bool fgNodeHasMultiplePredsPropagatingStack(FlowGraphNode *Node);

  /// Check whether this node has any predecessors that propagate operand stack.
  ///
  /// \param Node Flow graph node.
  /// \returns true iff this flow graph node has any predecessors that propagate
  /// operand stack.
  bool fgNodeHasNoPredsPropagatingStack(FlowGraphNode *Node);

  virtual IRNode *
  getStaticFieldAddress(CORINFO_RESOLVED_TOKEN *ResolvedToken) = 0;
  virtual void initBlk(IRNode *NumBytes, IRNode *ValuePerByte,
                       IRNode *DestinationAddress, ReaderAlignType Alignment,
                       bool IsVolatile);
  virtual void initObj(CORINFO_RESOLVED_TOKEN *ResolvedToken, IRNode *Arg2);
  virtual void insertThrow(CorInfoHelpFunc ThrowHelper, uint32_t Offset);
  virtual void jmp(ReaderBaseNS::CallOpcode Opcode, mdToken Token) = 0;

  virtual uint32_t updateLeaveOffset(uint32_t LeaveOffset, uint32_t NextOffset,
                                     FlowGraphNode *LeaveBlock,
                                     uint32_t TargetOffset) = 0;
  virtual void leave(uint32_t TargetOffset, bool IsNonLocal,
                     bool EndsWithNonLocalGoto) = 0;
  virtual IRNode *loadArg(uint32_t ArgOrdinal, bool IsJmp) = 0;
  virtual IRNode *loadLocal(uint32_t ArgOrdinal) = 0;
  virtual IRNode *loadArgAddress(uint32_t ArgOrdinal) = 0;
  virtual IRNode *loadLocalAddress(uint32_t LocOrdinal) = 0;
  virtual IRNode *loadConstantI4(int32_t Constant) = 0;
  virtual IRNode *loadConstantI8(int64_t Constant) = 0;
  virtual IRNode *loadConstantI(size_t Constant) = 0;
  virtual IRNode *loadConstantR4(float Value) = 0;
  virtual IRNode *loadConstantR8(double Value) = 0;
  virtual IRNode *loadElem(ReaderBaseNS::LdElemOpcode Opcode,
                           CORINFO_RESOLVED_TOKEN *ResolvedToken, IRNode *Index,
                           IRNode *Array) = 0;
  virtual IRNode *loadElemA(CORINFO_RESOLVED_TOKEN *ResolvedToken,
                            IRNode *Index, IRNode *Array, bool IsReadOnly) = 0;
  virtual IRNode *loadField(CORINFO_RESOLVED_TOKEN *ResolvedToken, IRNode *Arg1,
                            ReaderAlignType Alignment, bool IsVolatile) = 0;
  virtual IRNode *loadIndir(ReaderBaseNS::LdIndirOpcode Opcode, IRNode *Address,
                            ReaderAlignType Alignment, bool IsVolatile,
                            bool IsInterfReadOnly,
                            bool AddressMayBeNull = true);
  IRNode *loadIndirNonNull(ReaderBaseNS::LdIndirOpcode Opcode, IRNode *Address,
                           ReaderAlignType Alignment, bool IsVolatile,
                           bool IsInterfReadOnly) {
    return loadIndir(Opcode, Address, Alignment, IsVolatile, IsInterfReadOnly,
                     false);
  }
  virtual IRNode *loadNull() = 0;
  virtual IRNode *localAlloc(IRNode *Arg, bool IsZeroInit) = 0;
  virtual IRNode *loadFieldAddress(CORINFO_RESOLVED_TOKEN *ResolvedToken,
                                   IRNode *Obj) = 0;
  virtual IRNode *loadLen(IRNode *Array, bool ArrayMayBeNull = true) = 0;
  IRNode *loadLenNonNull(IRNode *Array) { return loadLen(Array, false); }
  virtual bool arrayAddress(CORINFO_SIG_INFO *Aig, IRNode **RetVal) = 0;
  virtual IRNode *loadStringLen(IRNode *Arg1) = 0;

  /// \brief Get RuntimeType from RuntimeTypeHandle.
  ///
  /// \param HandleNode  RuntimeTypeHandle node.
  ///
  /// \returns RuntimeType node.
  virtual IRNode *getTypeFromHandle(IRNode *HandleNode) = 0;
  virtual IRNode *getValueFromRuntimeHandle(IRNode *Arg1) = 0;
  virtual IRNode *arrayGetDimLength(IRNode *Arg1, IRNode *Arg2,
                                    CORINFO_CALL_INFO *CallInfo) = 0;
  virtual IRNode *loadObj(CORINFO_RESOLVED_TOKEN *ResolvedToken,
                          IRNode *Address, ReaderAlignType AlignmentPrefix,
                          bool IsVolatile, bool IsField,
                          bool AddressMayBeNull = true);
  IRNode *loadObjNonNull(CORINFO_RESOLVED_TOKEN *ResolvedToken, IRNode *Address,
                         ReaderAlignType AlignmentPrefix, bool IsVolatile,
                         bool IsField) {
    return loadObj(ResolvedToken, Address, AlignmentPrefix, IsVolatile, IsField,
                   false);
  }
  virtual IRNode *loadAndBox(CORINFO_RESOLVED_TOKEN *ResolvedToken,
                             IRNode *Address,
                             ReaderAlignType AlignmentPrefix) = 0;

  /// \brief Get a runtime handle corresponding to the token node.
  ///
  /// \param RuntimeTokenNode  Node corresponding to the runtime token lookup.
  /// \param HelperID  Helper to call to get the runtime type, method, or field.
  /// \param Class  Class handle that corresponds to RuntimeTypeHandle,
  ///               RuntimeMethodHandle, or RuntimeFieldHandle.
  ///
  /// \returns Runtime handle corresponding to the token node.
  virtual IRNode *convertHandle(IRNode *RuntimeTokenNode,
                                CorInfoHelpFunc HelperID,
                                CORINFO_CLASS_HANDLE Class) = 0;
  virtual void
  convertTypeHandleLookupHelperToIntrinsic(bool CanCompareToGetType) = 0;

  virtual IRNode *loadStaticField(CORINFO_RESOLVED_TOKEN *ResolvedToken,
                                  bool IsVolatile) = 0;
  virtual IRNode *loadStr(mdToken Token) = 0;
  virtual IRNode *loadToken(CORINFO_RESOLVED_TOKEN *ResolvedToken);
  virtual IRNode *loadVirtFunc(IRNode *Arg1,
                               CORINFO_RESOLVED_TOKEN *ResolvedToken,
                               CORINFO_CALL_INFO *CallInfo) = 0;
  virtual IRNode *
  getReadyToRunVirtFuncPtr(IRNode *Arg1, CORINFO_RESOLVED_TOKEN *ResolvedToken,
                           CORINFO_CALL_INFO *CallInfo) = 0;
  virtual IRNode *loadPrimitiveType(IRNode *Address, CorInfoType CorType,
                                    ReaderAlignType Alignment, bool IsVolatile,
                                    bool IsInterfConst,
                                    bool AddressMayBeNull = true) = 0;
  IRNode *loadPrimitiveTypeNonNull(IRNode *Address, CorInfoType CorType,
                                   ReaderAlignType Alignment, bool IsVolatile,
                                   bool IsInterfConst) {
    return loadPrimitiveType(Address, CorType, Alignment, IsVolatile,
                             IsInterfConst, false);
  }

  /// \brief Load a non-primitive object (i.e., a struct).
  ///
  /// \param Address Address of the struct.
  /// \param Class Class handle corresponding to the struct.
  /// \param Alignment Alignment of the load.
  /// \param IsVolatile true iff this is a volatile load.
  /// \param AddressMayBeNull true iff Address may be null.
  ///
  /// \returns Node representing loaded struct.
  virtual IRNode *loadNonPrimitiveObj(IRNode *Address,
                                      CORINFO_CLASS_HANDLE Class,
                                      ReaderAlignType Alignment,
                                      bool IsVolatile,
                                      bool AddressMayBeNull = true) = 0;
  IRNode *loadNonPrimitiveObjNonNull(IRNode *Address,
                                     CORINFO_CLASS_HANDLE Class,
                                     ReaderAlignType Alignment,
                                     bool IsVolatile) {
    return loadNonPrimitiveObj(Address, Class, Alignment, IsVolatile, false);
  }
  virtual IRNode *makeRefAny(CORINFO_RESOLVED_TOKEN *ResolvedToken,
                             IRNode *Object) = 0;
  virtual IRNode *newArr(CORINFO_RESOLVED_TOKEN *ResolvedToken,
                         IRNode *Arg1) = 0;
  virtual IRNode *newObj(mdToken Token, mdToken LoadFtnToken,
                         uint32_t CurrentOffset) = 0;
  virtual void pop(IRNode *Opr) = 0;
  virtual IRNode *refAnyType(IRNode *Arg1) = 0;
  virtual IRNode *refAnyVal(IRNode *Val, CORINFO_RESOLVED_TOKEN *ResolvedToken);
  virtual void rethrow() = 0;
  virtual void returnOpcode(IRNode *Opr, bool IsSynchronizedMethod) = 0;
  virtual IRNode *shift(ReaderBaseNS::ShiftOpcode Opcode, IRNode *ShiftAmount,
                        IRNode *ShiftOperand) = 0;
  virtual IRNode *sizeofOpcode(CORINFO_RESOLVED_TOKEN *ResolvedToken) = 0;
  virtual void storeArg(uint32_t LocOrdinal, IRNode *Arg1,
                        ReaderAlignType Alignment, bool IsVolatile) = 0;
  virtual void storeElem(ReaderBaseNS::StElemOpcode Opcode,
                         CORINFO_RESOLVED_TOKEN *ResolvedToken,
                         IRNode *ValueToStore, IRNode *Index,
                         IRNode *Array) = 0;
  virtual void storeElemRefAny(IRNode *ValueToStore, IRNode *Index,
                               IRNode *Array);
  virtual void storeField(CORINFO_RESOLVED_TOKEN *ResolvedToken, IRNode *Arg1,
                          IRNode *Arg2, ReaderAlignType Alignment,
                          bool IsVolatile) = 0;
  virtual void storeIndir(ReaderBaseNS::StIndirOpcode Opcode, IRNode *Arg1,
                          IRNode *Arg2, ReaderAlignType Alignment,
                          bool IsVolatile, bool AddressMayBeNull = true);
  void storeIndirNonNull(ReaderBaseNS::StIndirOpcode Opcode, IRNode *Arg1,
                         IRNode *Arg2, ReaderAlignType Alignment,
                         bool IsVolatile) {
    storeIndir(Opcode, Arg1, Arg2, Alignment, IsVolatile, false);
  }
  virtual void storePrimitiveType(IRNode *Value, IRNode *Address,
                                  CorInfoType CorType,
                                  ReaderAlignType Alignment, bool IsVolatile,
                                  bool AddressMayBeNull = true) = 0;
  void storePrimitiveTypeNonNull(IRNode *Value, IRNode *Address,
                                 CorInfoType CorType, ReaderAlignType Alignment,
                                 bool IsVolatile) {
    storePrimitiveType(Value, Address, CorType, Alignment, IsVolatile, false);
  }
  virtual void storeNonPrimitiveType(IRNode *Value, IRNode *Addr,
                                     CORINFO_CLASS_HANDLE Class,
                                     ReaderAlignType Alignment, bool IsVolatile,
                                     CORINFO_RESOLVED_TOKEN *ResolvedToken,
                                     bool IsField) = 0;
  virtual void storeLocal(uint32_t LocOrdinal, IRNode *Arg1,
                          ReaderAlignType Alignment, bool IsVolatile) = 0;
  virtual void storeObj(CORINFO_RESOLVED_TOKEN *ResolvedToken, IRNode *Value,
                        IRNode *Address, ReaderAlignType Alignment,
                        bool IsVolatile, bool IsField,
                        bool AddressMayBeNull = true);
  void storeObjNonNull(CORINFO_RESOLVED_TOKEN *ResolvedToken, IRNode *Value,
                       IRNode *Address, ReaderAlignType Alignment,
                       bool IsVolatile, bool IsField) {
    storeObj(ResolvedToken, Value, Address, Alignment, IsVolatile, IsField,
             false);
  }
  virtual void storeStaticField(CORINFO_RESOLVED_TOKEN *FieldToken,
                                IRNode *ValueToStore, bool IsVolatile) = 0;
  virtual IRNode *stringGetChar(IRNode *Arg1, IRNode *Arg2) = 0;

  /// Optionally generate inline code for the \p sqrt operation
  ///
  /// \param Argument      input value for sqrt
  /// \param Result [out]  resulting sqrt value, iff reader decided to expand
  /// \returns             true iff Result represents the sqrt
  virtual bool sqrt(IRNode *Argument, IRNode **Result) = 0;

  virtual bool interlockedIntrinsicBinOp(IRNode *Arg1, IRNode *Arg2,
                                         IRNode **RetVal,
                                         CorInfoIntrinsics IntrinsicID) = 0;

  /// Generate inline code for the \p interlockedCmpXchg operation
  ///
  /// \param Destination    A pointer to the destination
  /// \param Exchange       The exchange value
  /// \param Comparand      The value to compare to the destination
  /// \param Result [out]   The result is the initial destination
  /// \returns              true iff the client expanded the interlockedCmpXchg
  virtual bool interlockedCmpXchg(IRNode *Destination, IRNode *Exchange,
                                  IRNode *Comparand, IRNode **Result,
                                  CorInfoIntrinsics IntrinsicID) = 0;

  virtual bool memoryBarrier() = 0;
  virtual void switchOpcode(IRNode *Opr) = 0;
  virtual void throwOpcode(IRNode *Arg1) = 0;
  virtual IRNode *unaryOp(ReaderBaseNS::UnaryOpcode Opcode, IRNode *Arg1) = 0;
  virtual IRNode *unbox(CORINFO_RESOLVED_TOKEN *ResolvedToken, IRNode *Arg2,
                        bool AndLoad, ReaderAlignType Alignment,
                        bool IsVolatile) = 0;

  virtual IRNode *unboxAny(CORINFO_RESOLVED_TOKEN *ResolvedToken, IRNode *Arg1,
                           ReaderAlignType Alignment, bool IsVolatilePrefix);
  virtual void nop() = 0;

  virtual void insertIBCAnnotations() = 0;
  virtual IRNode *insertIBCAnnotation(FlowGraphNode *Node, uint32_t Count,
                                      uint32_t Offset) = 0;

  // Insert class constructor
  virtual void insertClassConstructor();

  //
  // REQUIRED Client Helper Routines.
  //

  // Base calls to alert client it needs a security check
  virtual void methodNeedsSecurityCheck() = 0;

  // Base calls to alert client it needs keep generics context alive
  virtual void
  methodNeedsToKeepAliveGenericsContext(bool KeepGenericsCtxtAlive) = 0;

  // Called to instantiate an empty reader stack.
  virtual ReaderStack *createStack() = 0;

  // Called when reader begins processing method.
  virtual void readerPrePass(uint8_t *Buffer, uint32_t NumBytes) = 0;

  // Called between building the flow graph and inserting the IR
  virtual void readerMiddlePass(void) = 0;

  // Called after reading all MSIL, before removing unreachable blocks
  virtual void readerPostVisit() = 0;

  // Called when reader has finished processing method.
  virtual void readerPostPass(bool IsImportOnly) = 0;

  // Called at the start of block processing
  virtual void beginFlowGraphNode(FlowGraphNode *Fg, uint32_t CurrentOffset,
                                  bool IsVerifyOnly) = 0;
  // Called at the end of block processing.
  virtual void endFlowGraphNode(FlowGraphNode *Fg, uint32_t CurrentOffset) = 0;

  // Used to maintain operand stack.
  virtual void maintainOperandStack(FlowGraphNode *CurrentBlock) = 0;
  virtual void assignToSuccessorStackNode(FlowGraphNode *, IRNode *Destination,
                                          IRNode *Source, bool *) = 0;
  virtual bool typesCompatible(IRNode *Src1, IRNode *Src2) = 0;

  virtual void removeStackInterference() = 0;

  virtual void removeStackInterferenceForLocalStore(uint32_t Opcode,
                                                    uint32_t Ordinal) = 0;

  // Remove all IRNodes from block (for verification error processing.)
  virtual void clearCurrentBlock() = 0;

  // Notify client of alignment problem
  virtual void verifyStaticAlignment(void *Pointer, CorInfoType CorType,
                                     uint32_t MinClassAlign) = 0;

  // non-debug fatal error (verification badcode, jit can't continue, etc...)
  static void fatal(int Errnum);

  // Query the runtime/compiler about code-generation information
  virtual bool generateDebugCode() { return false; }
  virtual bool generateDebugInfo() { return false; }
  virtual bool generateDebugEnC() { return false; }

  // Allocate temporary (Reader lifetime) memory
  virtual void *getTempMemory(size_t Bytes) = 0;

  // Allocate procedure-lifetime memory
  virtual void *getProcMemory(size_t Bytes) = 0;

  virtual EHRegion *rgnAllocateRegion() = 0;
  virtual EHRegionList *rgnAllocateRegionList() = 0;
  virtual void setDebugLocation(uint32_t CurrOffset, bool IsCall) = 0;

  //
  // REQUIRED Flow and Region Graph Manipulation Routines
  //
  virtual FlowGraphNode *fgPrePhase(FlowGraphNode *Fg) = 0;
  virtual void fgPostPhase(void) = 0;
  virtual FlowGraphNode *fgGetHeadBlock(void) = 0;
  virtual FlowGraphNode *fgGetTailBlock(void) = 0;
  virtual FlowGraphNode *fgNodeGetIDom(FlowGraphNode *Fg) = 0;

  virtual IRNode *fgNodeFindStartLabel(FlowGraphNode *Block) = 0;

  virtual BranchList *fgGetLabelBranchList(IRNode *LabelNode) = 0;

  virtual void insertHandlerAnnotation(EHRegion *HandlerRegion) = 0;
  virtual void insertRegionAnnotation(IRNode *RegionStartNode,
                                      IRNode *RegionEndNode) = 0;
  virtual void fgAddLabelToBranchList(IRNode *LabelNode,
                                      IRNode *BranchNode) = 0;
  virtual void fgAddArc(IRNode *BranchNode, FlowGraphNode *Source,
                        FlowGraphNode *Sink) = 0;
  virtual bool fgBlockHasFallThrough(FlowGraphNode *Block) = 0;
  virtual void fgDeleteBlock(FlowGraphNode *Block) = 0;
  virtual void fgDeleteEdge(FlowGraphEdgeIterator &Iterator) = 0;
  virtual void fgDeleteNodesFromBlock(FlowGraphNode *Block) = 0;
  virtual IRNode *fgNodeGetEndInsertIRNode(FlowGraphNode *FgNode) = 0;

  // Returns true iff client considers the JMP recursive and wants a
  // loop back-edge rather than a forward edge to the exit label.
  virtual bool fgOptRecurse(mdToken Token) = 0;

  // Returns true iff client considers the CALL/JMP recursive and wants a
  // loop back-edge rather than a forward edge to the exit label.
  virtual bool fgOptRecurse(ReaderCallTargetData *CallTargetData) = 0;

  // Returns true if node (the start of a new eh region) cannot be the start of
  // a block.
  virtual bool fgEHRegionStartRequiresBlockSplit(IRNode *Node) = 0;

  virtual bool fgIsExceptRegionStartNode(IRNode *Node) = 0;
  virtual FlowGraphNode *fgSplitBlock(FlowGraphNode *Block, IRNode *Node) = 0;
  virtual void fgSetBlockToRegion(FlowGraphNode *Block, EHRegion *Region,
                                  uint32_t LastOffset) = 0;
  virtual IRNode *fgMakeBranch(IRNode *LabelNode, IRNode *BlockNode,
                               uint32_t CurrentOffset, bool IsConditional,
                               bool IsNominal) = 0;
  /// \brief Create IR for an endfinally instruction.
  ///
  /// Have the client create IR for an endfinally instruction. Note
  /// there can be more than one of these in a finally region.
  ///
  /// \param BlockNode     the block that is the end of the finally.
  /// \param FinallyRegion the finally region being ended.
  /// \param Offset        msil offset for the endfinally instruction.
  /// \returns the branch generated to terminate the block for this endfinally.
  virtual IRNode *fgMakeEndFinally(IRNode *BlockNode, EHRegion *FinallyRegion,
                                   uint32_t CurrentOffset) = 0;
  /// \brief Create IR for an endfault instruction.
  ///
  /// Have the client create IR for an endfault instruction. Note
  /// there can be more than one of these in a fault region.
  ///
  /// \param BlockNode     the block that is the end of the fault.
  /// \param FaultRegion   the fault region being ended.
  /// \param Offset        msil offset for the endfault instruction.
  /// \returns the branch generated to terminate the block for this endfault.
  virtual IRNode *fgMakeEndFault(IRNode *BlockNode, EHRegion *FaultRegion,
                                 uint32_t CurrentOffset) = 0;

  // turns an unconditional branch to the entry label into a fall-through
  // or a branch to the exit label, depending on whether it was a recursive
  // jmp or tail.call.
  virtual void fgRevertRecursiveBranch(IRNode *BranchNode) = 0;

  virtual IRNode *fgMakeSwitch(IRNode *DefaultLabel, IRNode *Node) = 0;
  virtual IRNode *fgMakeThrow(IRNode *Node) = 0;
  virtual IRNode *fgAddCaseToCaseList(IRNode *SwitchNode, IRNode *LabelNode,
                                      uint32_t Element) = 0;
  virtual void insertEHAnnotationNode(IRNode *InsertionPointNode,
                                      IRNode *Node) = 0;
  /// Construct a new FlowGraphNode
  ///
  /// \param TargetOffset  The start MSIL offset for the new node
  /// \param PreviousNode  The new node will follow \p PreviousNode in the
  ///                      node list if specified (may be nullptr, in which case
  ///                      the new node will simply be appended)
  /// \returns The new FlowGraphNode
  virtual FlowGraphNode *makeFlowGraphNode(uint32_t TargetOffset,
                                           FlowGraphNode *PreviousNode) = 0;
  virtual void markAsEHLabel(IRNode *LabelNode) = 0;
  virtual IRNode *makeTryEndNode(void) = 0;
  virtual IRNode *makeRegionStartNode(ReaderBaseNS::RegionKind RegionType) = 0;
  virtual IRNode *makeRegionEndNode(ReaderBaseNS::RegionKind RegionType) = 0;
  virtual void fgCleanupTryEnd(EHRegion *Region){};

  // Hook to permit client to record call information returns true if the call
  // is a recursive tail
  // call and thus should be turned into a loop
  virtual bool fgCall(ReaderBaseNS::OPCODE Opcode, mdToken Token,
                      mdToken ConstraintToken, uint32_t ILOffset, IRNode *Block,
                      bool CanInline, bool IsTailCall, bool IsUnmarkedTailCall,
                      bool IsReadOnly) = 0;

  // Replace all uses of oldNode in the IR with newNode and delete oldNode.
  virtual void replaceFlowGraphNodeUses(FlowGraphNode *OldNode,
                                        FlowGraphNode *NewNode) = 0;
  virtual IRNode *findBlockSplitPointAfterNode(IRNode *Node) = 0;
  virtual IRNode *exitLabel(void) = 0;
  virtual IRNode *entryLabel(void) = 0;

  // Function is passed a try region, and is expected to return the first label
  // or instruction
  // after the region.
  virtual IRNode *findTryRegionEndOfClauses(EHRegion *TryRegion) = 0;

  virtual bool isCall() = 0;
  virtual bool isRegionStartBlock(FlowGraphNode *Fg) = 0;
  virtual bool isRegionEndBlock(FlowGraphNode *Fg) = 0;

  // Create a symbol node that will be used to represent the stack-incoming
  // exception object
  // upon entry to funclets.
  virtual IRNode *makeExceptionObject() = 0;

  // //////////////////////////////////////////////////////////////////////////
  // Client Supplied Helper Routines, required by VOS support
  // //////////////////////////////////////////////////////////////////////////

  // Asks GenIR to make operand value accessible by address, and return a node
  // that references the incoming operand by address.
  virtual IRNode *addressOfValue(IRNode *Leaf) = 0;

  /// \brief Delegate to GenIR to generate code to instantiate a new MDArray.
  ///
  /// Creating MDArrays requires calling a runtime helper. This helper is
  /// unique in that it is the only variadic helper. Rather than complicate the
  /// general case (i.e. genCall and its inputs) in order to handle this,
  /// simply special-case the helper call generation.
  ///
  /// \param CallTargetData  Information about the call site.
  /// \param Args            The actual arguments to the call.
  /// \param CallNode [out]  The \p IRNode corresponding to the call.
  ///
  /// \returns An \p IRNode that represents the result of the call, if any.
  virtual IRNode *genNewMDArrayCall(ReaderCallTargetData *CallTargetData,
                                    std::vector<IRNode *> Args,
                                    IRNode **CallNode) = 0;

  /// \brief Delegate to GenIR to generate the \p this argument for \p newobj.
  ///
  /// \param CallTargetData  Information about the call site.
  /// \param CorType         The \p CorInfoType of the \p this parameter.
  /// \param Class           The class handle of the \p this parameter.
  ///
  /// \returns An \p IRNode that represents the \p this argument.
  virtual IRNode *genNewObjThisArg(ReaderCallTargetData *CallTargetData,
                                   CorInfoType CorType,
                                   CORINFO_CLASS_HANDLE Class) = 0;

  /// \brief Delegate to GenIR to generate the return node for \p newobj.
  ///
  /// \param CallTargetData  Information about the call site.
  /// \param ThisArg         The argument passed as the \p this parameter for
  ///                        the call. This is exactly the node returned by a
  ///                        previous call to \p genNewObjThisArg, if any.
  ///
  /// \returns An \p IRNode that represents the result of the call.
  virtual IRNode *genNewObjReturnNode(ReaderCallTargetData *CallTargetData,
                                      IRNode *ThisArg) = 0;

  // Helper callback used by rdrCall to emit call code.
  virtual IRNode *genCall(ReaderCallTargetData *CallTargetData, bool MayThrow,
                          std::vector<IRNode *> Args, IRNode **CallNode) = 0;

  virtual bool canMakeDirectCall(ReaderCallTargetData *CallTargetData) = 0;

  /// \brief Generate call to a helper.
  ///
  /// \param HelperID        Helper ID.
  /// \param MayThrow        True iff this helper may throw.
  /// \param Dst             Destination node.
  /// \param Arg1            First helper argument.
  /// \param Arg2            Second helper argument.
  /// \param Arg3            Third helper argument.
  /// \param Arg4            Fourth helper argument.
  /// \param Alignment       Memory alignment for helpers that care about it.
  /// \param IsVolatile      True iff the operation performed by the helper is
  ///                        volatile.
  /// \param NoCtor          True if the operation definitely will NOT invoke
  ///                        the static constructor.
  /// \param CanMoveUp       True iff the call may be moved up out of loops.
  ///
  /// \returns An \p IRNode that represents the result of the helper call.
  virtual IRNode *callHelper(CorInfoHelpFunc HelperID, bool MayThrow,
                             IRNode *Dst, IRNode *Arg1 = nullptr,
                             IRNode *Arg2 = nullptr, IRNode *Arg3 = nullptr,
                             IRNode *Arg4 = nullptr,
                             ReaderAlignType Alignment = Reader_AlignUnknown,
                             bool IsVolatile = false, bool NoCtor = false,
                             bool CanMoveUp = false) = 0;

  /// \brief Generate call to a helper.
  ///
  /// \param HelperID        Helper ID.
  /// \param HelperAddress   Address of the helper.
  /// \param MayThrow        True iff this helper may throw.
  /// \param Dst             Destination node.
  /// \param Arg1            First helper argument.
  /// \param Arg2            Second helper argument.
  /// \param Arg3            Third helper argument.
  /// \param Arg4            Fourth helper argument.
  /// \param Alignment       Memory alignment for helpers that care about it.
  /// \param IsVolatile      True iff the operation performed by the helper is
  ///                        volatile.
  /// \param NoCtor          True if the operation definitely will NOT invoke
  ///                        the static constructor.
  /// \param CanMoveUp       True iff the call may be moved up out of loops.
  ///
  /// \returns An \p IRNode that represents the result of the helper call.
  virtual IRNode *callHelper(CorInfoHelpFunc HelperID, IRNode *HelperAddress,
                             bool MayThrow, IRNode *Dst, IRNode *Arg1 = nullptr,
                             IRNode *Arg2 = nullptr, IRNode *Arg3 = nullptr,
                             IRNode *Arg4 = nullptr,
                             ReaderAlignType Alignment = Reader_AlignUnknown,
                             bool IsVolatile = false, bool NoCtor = false,
                             bool CanMoveUp = false) = 0;

  /// \brief Generate call to a ReadyToRun helper.
  ///
  /// \param HelperID        Helper ID.
  /// \param MayThrow        True iff this helper may throw.
  /// \param Dst             Destination node.
  /// \param ResolvedToken   Token corresponding to the helper.
  /// \param Arg1            First helper argument.
  /// \param Arg2            Second helper argument.
  /// \param Arg3            Third helper argument.
  /// \param Arg4            Fourth helper argument.
  /// \param Alignment       Memory alignment for helpers that care about it.
  /// \param IsVolatile      True iff the operation performed by the helper is
  ///                        volatile.
  /// \param NoCtor          True if the operation definitely will NOT invoke
  ///                        the static constructor.
  /// \param CanMoveUp       True iff the call may be moved up out of loops.
  ///
  /// \returns An \p IRNode that represents the result of the helper call.
  virtual IRNode *callReadyToRunHelper(
      CorInfoHelpFunc HelperID, bool MayThrow, IRNode *Dst,
      CORINFO_RESOLVED_TOKEN *ResolvedToken, IRNode *Arg1 = nullptr,
      IRNode *Arg2 = nullptr, IRNode *Arg3 = nullptr, IRNode *Arg4 = nullptr,
      ReaderAlignType Alignment = Reader_AlignUnknown, bool IsVolatile = false,
      bool NoCtor = false, bool CanMoveUp = false) = 0;

  // Generate special generics helper that might need to insert flow
  virtual IRNode *callRuntimeHandleHelper(CorInfoHelpFunc Helper, IRNode *Arg1,
                                          IRNode *Arg2,
                                          IRNode *NullCheckArg) = 0;

  /// Converts the operand to an argument type understood by the boxing helper
  ///
  /// \param Opr      Operand to pass to the boxing helper.
  /// \param DestSize Size of the box type in bytes.
  /// \returns        Converted operand
  virtual IRNode *convertToBoxHelperArgumentType(IRNode *Opr,
                                                 uint32_t DestSize) = 0;

  virtual IRNode *genNullCheck(IRNode *Node) = 0;

  virtual void
  createSym(uint32_t Num, bool IsAuto, CorInfoType CorType,
            CORINFO_CLASS_HANDLE Class, bool IsPinned,
            ReaderSpecialSymbolType Type = Reader_NotSpecialSymbol) = 0;

  virtual IRNode *derefAddress(IRNode *Address, bool DestIsGCPtr, bool IsConst,
                               bool AddressMayBeNull = true) = 0;

  IRNode *derefAddressNonNull(IRNode *Address, bool DestIsGCPtr, bool IsConst) {
    return derefAddress(Address, DestIsGCPtr, IsConst, false);
  }

  virtual IRNode *conditionalDerefAddress(IRNode *Address) = 0;

  virtual IRNode *getHelperCallAddress(CorInfoHelpFunc HelperId) = 0;

  virtual IRNode *simpleFieldAddress(IRNode *BaseAddress,
                                     CORINFO_RESOLVED_TOKEN *ResolvedToken,
                                     CORINFO_FIELD_INFO *FieldInfo) = 0;

  /// \brief Convert handle into an \p IRNode.
  ///
  /// \param Token           Token corresponding to the handle.
  /// \param EmbedHandle     Handle to convert.
  /// \param RealHandle      Optional compile-time handle.
  /// \param IsIndirect      True iff the handle represents an indirection.
  /// \param IsReadonly      True iff the handle represent a read-only value.
  /// \param IsRelocatable   True iff the handle is relocatable.
  /// \param IsCallTarget    True iff the handle represents a call target.
  /// \param IsFrozenObject  True iff the handle represents a frozen object.
  ///
  /// \returns An \p IRNode corresponding to the handle.
  virtual IRNode *handleToIRNode(mdToken Token, void *EmbedHandle,
                                 void *RealHandle, bool IsIndirect,
                                 bool IsReadOnly, bool IsRelocatable,
                                 bool IsCallTarget,
                                 bool IsFrozenObject = false) = 0;

  /// Create an operand that will be used to pass to the boxing helper
  ///
  /// \param Class \p CORINFO_CLASS_HANDLE for the type to be boxed
  /// \returns Operand
  virtual IRNode *makeBoxDstOperand(CORINFO_CLASS_HANDLE Class) = 0;

  /// Create an operand that will be used to determine the return type
  /// of the refanytype helper.
  ///
  /// \param Class  \p CORINFO_CLASS_HANDLE for the type being extracted
  ///               from the \p TypedReference.
  /// \returns The appropriately-typed operand.
  virtual IRNode *makeRefAnyDstOperand(CORINFO_CLASS_HANDLE Class) = 0;

  virtual IRNode *makePtrDstGCOperand(bool IsInteriorGC) = 0;
  virtual IRNode *makePtrNode(ReaderPtrType PointerType = Reader_PtrNotGc) = 0;
  virtual IRNode *makeStackTypeNode(IRNode *Node) = 0;

  /// Create a direct call target node.
  ///
  /// \param MethodHandle  Handle of the method to call.
  /// \param MethodToken  Token of the method to call.
  /// \param CodeAddress  Method address.
  /// \returns Call target node for the given method and code address.
  virtual IRNode *makeDirectCallTargetNode(CORINFO_METHOD_HANDLE MethodHandle,
                                           mdToken MethodToken,
                                           void *CodeAddress) = 0;

  /// \brief Infer the type of the 'this' argument to an indirect call from
  ///        the given IR node.
  ///
  /// \param ThisArgument  The IR node that represents the 'this' argument.
  /// \returns The class handle that corresponds to the type of the node.
  virtual CORINFO_CLASS_HANDLE inferThisClass(IRNode *ThisArgument) = 0;

  // Called once region tree has been built.
  virtual void setEHInfo(EHRegion *EhRegionTree,
                         EHRegionList *EhRegionList) = 0;

  // Line number info
  virtual void sequencePoint(int32_t Offset, ReaderBaseNS::OPCODE PrevOp);
  virtual void setSequencePoint(uint32_t, ICorDebugInfo::SourceTypes) = 0;
  virtual bool needSequencePoints() = 0;

  // Used to turn token into handle/IRNode
  virtual IRNode *
  genericTokenToNode(CORINFO_RESOLVED_TOKEN *ResolvedToken,
                     bool EmbedParent = false, bool MustRestoreHandle = false,
                     CORINFO_GENERIC_HANDLE *StaticHandle = nullptr,
                     bool *IsRuntimeLookup = nullptr, bool NeedsResult = true);

  virtual IRNode *runtimeLookupToNode(CORINFO_RUNTIME_LOOKUP_KIND Kind,
                                      CORINFO_RUNTIME_LOOKUP *Lookup);

  // Used to expand multidimensional array access intrinsics
  virtual bool arrayGet(CORINFO_SIG_INFO *Sig, IRNode **RetVal) = 0;
  virtual bool arraySet(CORINFO_SIG_INFO *Sig) = 0;

  /// \brief Copy struct pointed to by Src to Dst address. The struct may have
  //  GC pointers so copying may involve write barriers.
  ///
  /// \param Class Struct's class handle.
  /// \param Dst Destination address.
  /// \param Src Source address.
  /// \param Alignment.
  /// \returns The class handle that corresponds to the type of the node.
  virtual void copyStruct(CORINFO_CLASS_HANDLE Class, IRNode *Dst, IRNode *Src,
                          ReaderAlignType Alignment, bool IsVolatile,
                          bool IsUnchecked) = 0;

#if !defined(NDEBUG)
  virtual void dbDumpFunction(void) = 0;
  virtual void dbPrintIRNode(IRNode *Instr) = 0;
  virtual void dbPrintFGNode(FlowGraphNode *Fg) = 0;
  virtual void dbPrintEHRegion(EHRegion *Eh) = 0;
  virtual uint32_t dbGetFuncHash(void) = 0;
#endif

  static bool rdrIsMethodVirtual(uint32_t MethodAttribs);

  /// \brief Return Method name for non helper and non native Methods.
  ///
  /// \param method  Method handle for the target Method.
  /// \param classNamePtr out param, Module name.
  /// \param JitInfo The JIT interface for this method
  /// \returns Method name.
  const char *getMethodName(CORINFO_METHOD_HANDLE Method,
                            const char **ClassNamePtr, ICorJitInfo *JitInfo);

  /// \brief Return true if we process this Class with SIMD intrinsics.
  ///
  /// \param Class The class handle for the call target method's class.
  /// \returns  result, that represents true if HW acceleration
  /// enabled for this class, false otherwise.
  virtual IRNode *generateIsHardwareAccelerated(CORINFO_CLASS_HANDLE Class) = 0;

  /// \brief Return result of binary or unary operation on SIMD Vector Types.
  /// \brief It gets arguments from stack.
  ///
  /// \param OperationCode code to be done.
  /// \returns an IRNode representing the result of the intrinsic
  /// or nullptr if the intrinsic is not supported.

  IRNode *generateSIMDBinOp(ReaderSIMDIntrinsic OperationCode,
                            CORINFO_CLASS_HANDLE Class);
  IRNode *generateSIMDUnOp(ReaderSIMDIntrinsic OperationCode);

  /// \brief Return IRNode* Result of BinOp.
  ///
  /// \param Vector1 the first argument for BinOp.
  /// \param Vector2 the second argument for BinOp.
  /// \returns an IRNode representing the result of BinOp
  /// or nullptr if BinOp is not supported.

  virtual IRNode *vectorAdd(IRNode *Vector1, IRNode *Vector2) = 0;
  virtual IRNode *vectorSub(IRNode *Vector1, IRNode *Vector2) = 0;
  virtual IRNode *vectorMul(IRNode *Vector1, IRNode *Vector2) = 0;
  virtual IRNode *vectorDiv(IRNode *Vector1, IRNode *Vector2,
                            bool IsSigned) = 0;
  virtual IRNode *vectorMax(IRNode *Vector1, IRNode *Vector2,
                            bool IsSigned) = 0;
  virtual IRNode *vectorMin(IRNode *Vector1, IRNode *Vector2,
                            bool IsSigned) = 0;
  virtual IRNode *vectorBitOr(IRNode *Vector1, IRNode *Vector2,
                              unsigned VectorByteSize) = 0;
  virtual IRNode *vectorBitAnd(IRNode *Vector1, IRNode *Vector2,
                               unsigned VectorByteSize) = 0;
  virtual IRNode *vectorBitExOr(IRNode *Vector1, IRNode *Vector2,
                                unsigned VectorByteSize) = 0;

  virtual IRNode *vectorEqual(IRNode *Vector1, IRNode *Vector2) = 0;
  virtual IRNode *vectorNotEqual(IRNode *Vector1, IRNode *Vector2) = 0;

  /// \brief Return IRNode* Result of UnOp.
  ///
  /// \param Vector  argument for UnOp.
  /// \returns an IRNode representing the result of UnOp
  /// or nullptr if UnOp is not supported.
  virtual IRNode *vectorAbs(IRNode *Vector) = 0;
  virtual IRNode *vectorSqrt(IRNode *Vector) = 0;

  /// \brief Return result of ctor operation on SIMD Vector Types.
  ///
  /// \param ArgsCount Number of arguments on stack for call.
  /// \param Class The class handle for the call target method's class.
  /// \param Opcode Operation Opcode to distinguish newobj from ctor.
  /// \returns an IRNode representing the result of ctor
  /// or nullptr if ctor is not supported.
  IRNode *generateSIMDCtor(CORINFO_CLASS_HANDLE Class, int ArgsCount,
                           ReaderBaseNS::CallOpcode Opcode);

  /// \brief Return IRNode* Result of ctor.
  ///
  /// \param Class The class handle for the call target method's class.
  /// \param This in not null for ctor, null for newobj.
  /// \param Args, args for ctor.
  /// \returns an IRNode representing the result of ctor
  /// or nullptr if ctor is not supported.
  virtual IRNode *vectorCtor(CORINFO_CLASS_HANDLE Class, IRNode *This,
                             std::vector<IRNode *> Args) = 0;

  /// \brief Return length of Generic Vector.
  ///
  /// \param Class The class handle for the call target method's class.
  /// \returns an IRNode representing the length of Class
  /// or nullptr if getCount or Class is not supported.
  virtual IRNode *vectorGetCount(CORINFO_CLASS_HANDLE Class) = 0;

  /// \brief Return result of get_Item operation on SIMD Vector Types.
  ///
  /// \returns an IRNode representing the result of get_Item.
  IRNode *generateSIMDGetItem(CorInfoType ResType);

  /// \brief Return IRNode* Result of get item from vector.
  ///
  /// \param VectorPointer is address of vector.
  /// \param Index of dst element.
  /// \returns an IRNode representing the result element.
  virtual IRNode *vectorGetItem(IRNode *VectorPointer, IRNode *Index,
                                CorInfoType ResType) = 0;

  /// \brief Return IRNode* The result of the intrinsic or nullptr, if it is
  /// unnsupported.
  ///
  /// \param Class The class handle for the call target method's class.
  /// \param  Method handle for the target Method.
  /// \param  SigInfo info for the target Method.
  /// \returns an IRNode representing the result of the intrinsic
  /// \or nullptr if the intrinsic is not supported.
  IRNode *generateSIMDIntrinsicCall(CORINFO_CLASS_HANDLE Class,
                                    CORINFO_METHOD_HANDLE Method,
                                    CORINFO_SIG_INFO *SigInfo,
                                    ReaderBaseNS::CallOpcode Opcode);

  /// \brief Check LLVM::VectorType.
  ///
  /// \param Arg The target for checking.
  /// \returns true if Arg is supported vector type.
  virtual bool isVectorType(IRNode *Arg) = 0;

  /// \brief Return length of Vector or 0 if it is not Vector.
  ///
  /// \param Class The class handle for the call target method's class.
  /// \returns number of elements in vector.
  virtual int getElementCountOfSIMDType(CORINFO_CLASS_HANDLE Class) = 0;

  /// \brief Return is vector element signed or not.
  ///
  /// \param Class The class handle for the call target method's class.
  /// \returns true if signed.
  virtual bool getIsSigned(CORINFO_CLASS_HANDLE Class) = 0;

  virtual unsigned
  getMaxIntrinsicSIMDVectorLength(CORINFO_CLASS_HANDLE Class) = 0;

private:
  ///////////////////////////////////////////////////////////////////////
  // Last field in structure.
  char DummyLastBaseField;
  // Fields after this one will not be initialized in the constructor.
  ///////////////////////////////////////////////////////////////////////
};

/// \brief The exception that is thrown when a particular operation is not yet
///        supported by a sublass of ReaderBase.
class NotYetImplementedException {
private:
  const char *TheReason; ///< The message that explains the reason for this
                         ///< exception.

public:
  /// \brief Initializes a new instance of the NotYetImplementedException class
  ///        with a specified error message.
  ///
  /// \param Reason The message that explains the reason for this exception.
  NotYetImplementedException(const char *Reason = "") : TheReason(Reason) {}

  /// \brief Returns the message that explains the reason for this exception.
  ///
  /// \returns The message that explains the reason for this exception.
  const char *reason() { return TheReason; }
};

#endif // MSIL_READER_H<|MERGE_RESOLUTION|>--- conflicted
+++ resolved
@@ -1013,8 +1013,6 @@
 ///
 ///@{
 
-<<<<<<< HEAD
-=======
 /// \brief Class implementing an iterable list of flow graph edges.
 ///
 /// Abstract class that serves as a common base for the client-supplied
@@ -1045,13 +1043,11 @@
 /// iterator can traverse the successor or predecessor edges of a block.
 class FlowGraphEdgeIterator {
 public:
-  /// \brief Construct an iterator.
-  ///
-  /// This method must be implemented by the client.
-  ///
-  /// \param Block         The basic block to use as edge source or sink.
-  /// \param IsSuccessor   If true, iterate the successor edges of the block.
-  FlowGraphEdgeIterator(FlowGraphNode *Block, bool IsSuccessor);
+  /// \brief Construct an iterator, given an impl.
+  ///
+  /// \param Impl  FlowGraphEdgeIteratorImpl that will implement the interface.
+  FlowGraphEdgeIterator(std::unique_ptr<FlowGraphEdgeIteratorImpl> Impl)
+      : Impl(std::move(Impl)) {}
 
   /// \brief Move-Construct an iterator from an rvalue reference.
   /// \param Other   Temporary iterator to copy state from.
@@ -1081,19 +1077,6 @@
   std::unique_ptr<FlowGraphEdgeIteratorImpl> Impl;
 };
 
-/// \brief Obtain an iterator for the successor edges of a FlowGraphNode
-///
-/// \param FgNode   The FlowGraphNode of interest.
-/// \returns        An iterator for the successor edges.
-FlowGraphEdgeIterator fgNodeGetSuccessors(FlowGraphNode *FgNode);
-
-/// \brief Obtain an iterator for the predecessor edges of a FlowGraphNode
-///
-/// \param FgNode   The FlowGraphNode of interest.
-/// \returns        An itetrator for the predecessor edges.
-FlowGraphEdgeIterator fgNodeGetPredecessors(FlowGraphNode *FgNode);
-
->>>>>>> 04de2301
 /// \brief Get the IRNode that is the label for a flow graph node.
 ///
 /// \param  FgNode  The FlowGraphNode of interest.
@@ -1184,23 +1167,6 @@
 bool fgEdgeIteratorMoveNextPredecessorActual(
     FlowGraphEdgeIterator &FgEdgeIterator);
 
-<<<<<<< HEAD
-=======
-/// \brief Obtain an iterator for the actual (non-exceptional) successor edges
-/// of a FlowGraphNode
-///
-/// \param FgNode   The FlowGraphNode of interest.
-/// \returns        An iterator for the actual successor edges.
-FlowGraphEdgeIterator fgNodeGetSuccessorsActual(FlowGraphNode *Fg);
-
-/// \brief Obtain an iterator for the actual (non-exceptional) predecessor edges
-/// of a FlowGraphNode
-///
-/// \param FgNode   The FlowGraphNode of interest.
-/// \returns        An iterator for the actual predecessor edges.
-FlowGraphEdgeIterator fgNodeGetPredecessorsActual(FlowGraphNode *Fg);
-
->>>>>>> 04de2301
 ///@}
 
 /// \name Client IR interface
@@ -2775,36 +2741,32 @@
   virtual void dup(IRNode *Opr, IRNode **Result1, IRNode **Result2) = 0;
   virtual void endFilter(IRNode *Arg1) = 0;
 
-  /// \brief Obtain a list of the successor edges of a FlowGraphNode
+  /// \brief Obtain an iterator for the successor edges of a FlowGraphNode
   ///
   /// \param FgNode   The FlowGraphNode of interest.
-  /// \returns        A list of the successor edges, or nullptr if there are no
-  ///                 successors.
-  virtual FlowGraphEdgeList *fgNodeGetSuccessorList(FlowGraphNode *FgNode) = 0;
-
-  /// \brief Obtain a list of the predecessor edges of a FlowGraphNode
+  /// \returns        An iterator for the successor edges.
+  virtual FlowGraphEdgeIterator fgNodeGetSuccessors(FlowGraphNode *FgNode) = 0;
+
+  /// \brief Obtain an iterator for the predecessor edges of a FlowGraphNode
   ///
   /// \param FgNode   The FlowGraphNode of interest.
-  /// \returns        A list of the predecessor edges, or nullptr if there are
-  ///                 no predecessors.
-  virtual FlowGraphEdgeList *
-  fgNodeGetPredecessorList(FlowGraphNode *FgNode) = 0;
-
-  /// \brief Obtain a list of the actual (non-exceptional) successor edges of a
-  /// FlowGraphNode
+  /// \returns        An itetrator for the predecessor edges.
+  virtual FlowGraphEdgeIterator
+  fgNodeGetPredecessors(FlowGraphNode *FgNode) = 0;
+
+  /// \brief Obtain an iterator for the actual (non-exceptional) successor edges
+  /// of a FlowGraphNode
   ///
   /// \param FgNode   The FlowGraphNode of interest.
-  /// \returns        A list of the actual successor edges, or nullptr if there
-  ///                 are no such successors.
-  FlowGraphEdgeList *fgNodeGetSuccessorListActual(FlowGraphNode *Fg);
-
-  /// \brief Obtain a list of the actual (non-exceptional) predecessor edges of
-  /// a FlowGraphNode
+  /// \returns        An iterator for the actual successor edges.
+  FlowGraphEdgeIterator fgNodeGetSuccessorsActual(FlowGraphNode *Fg);
+
+  /// \brief Obtain an iterator for the actual (non-exceptional) predecessor
+  /// edges of a FlowGraphNode
   ///
   /// \param FgNode   The FlowGraphNode of interest.
-  /// \returns        A list of the actual predecessor edges, or nullptr if
-  ///                 there are no such predecessors.
-  FlowGraphEdgeList *fgNodeGetPredecessorListActual(FlowGraphNode *Fg);
+  /// \returns        An iterator for the actual predecessor edges.
+  FlowGraphEdgeIterator fgNodeGetPredecessorsActual(FlowGraphNode *Fg);
 
   virtual FlowGraphNode *fgNodeGetNext(FlowGraphNode *FgNode) = 0;
   virtual uint32_t fgNodeGetStartMSILOffset(FlowGraphNode *Fg) = 0;
